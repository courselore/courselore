--- conflicted
+++ resolved
@@ -84,10 +84,7 @@
     avatarlessBackgroundColor: UserAvatarlessBackgroundColor;
     biographySource: string | null;
     biographyPreprocessed: HTML | null;
-<<<<<<< HEAD
-    emailNotifications: UserEmailNotifications;
     systemRole: SystemRole;
-=======
     emailNotificationsForAllMessagesAt: string | null;
     emailNotificationsForMentionsAt: string | null;
     emailNotificationsForMessagesInConversationsInWhichYouParticipatedAt:
@@ -95,7 +92,6 @@
       | null;
     emailNotificationsForMessagesInConversationsYouStartedAt: string | null;
     emailNotificationsDigestsFrequency: UserEmailNotificationsDigestsFrequency | null;
->>>>>>> 221927c2
   };
   invitations: {
     id: number;
@@ -277,10 +273,7 @@
         avatarlessBackgroundColor: UserAvatarlessBackgroundColor;
         biographySource: string | null;
         biographyPreprocessed: HTML | null;
-<<<<<<< HEAD
-        emailNotifications: UserEmailNotifications;
         systemRole: SystemRole;
-=======
         emailNotificationsForAllMessagesAt: string | null;
         emailNotificationsForMentionsAt: string | null;
         emailNotificationsForMessagesInConversationsInWhichYouParticipatedAt:
@@ -288,7 +281,6 @@
           | null;
         emailNotificationsForMessagesInConversationsYouStartedAt: string | null;
         emailNotificationsDigestsFrequency: UserEmailNotificationsDigestsFrequency | null;
->>>>>>> 221927c2
       }>(
         sql`
           SELECT "id",
@@ -302,16 +294,12 @@
                  "avatarlessBackgroundColor",
                  "biographySource",
                  "biographyPreprocessed",
-<<<<<<< HEAD
-                 "emailNotifications",
-                 "systemRole"
-=======
+                 "systemRole",
                  "emailNotificationsForAllMessagesAt",
                  "emailNotificationsForMentionsAt",
                  "emailNotificationsForMessagesInConversationsInWhichYouParticipatedAt",
                  "emailNotificationsForMessagesInConversationsYouStartedAt",
                  "emailNotificationsDigestsFrequency"
->>>>>>> 221927c2
           FROM "users"
           WHERE "id" = ${userId}
         `
