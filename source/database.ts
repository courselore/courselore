import path from "node:path";
import escapeStringRegexp from "escape-string-regexp";
import { Database, sql } from "@leafac/sqlite";
import fs from "fs-extra";
import cryptoRandomString from "crypto-random-string";
import prompts from "prompts";
import { Courselore } from "./index.js";

export interface DatabaseLocals {
  database: Database;
}

export default async (app: Courselore): Promise<void> => {
  await fs.ensureDir(app.locals.options.dataDirectory);
  app.locals.database = new Database(
    path.join(app.locals.options.dataDirectory, "courselore.db"),
    process.env.LOG_DATABASE === "true" ? { verbose: console.log } : undefined
  );
  app.locals.database.pragma("journal_mode = WAL");
  await app.locals.database.migrate(
    sql`
      CREATE TABLE "flashes" (
        "id" INTEGER PRIMARY KEY AUTOINCREMENT,
        "createdAt" TEXT NOT NULL,
        "nonce" TEXT NOT NULL UNIQUE,
        "content" TEXT NOT NULL
      );
      CREATE INDEX "flashesCreatedAtIndex" ON "flashes" (datetime("createdAt"));

      CREATE TABLE "users" (
        "id" INTEGER PRIMARY KEY AUTOINCREMENT,
        "createdAt" TEXT NOT NULL,
        "lastSeenOnlineAt" TEXT NOT NULL,
        "email" TEXT NOT NULL UNIQUE COLLATE NOCASE,
        "password" TEXT NOT NULL,
        "emailConfirmedAt" TEXT NULL,
        "name" TEXT NOT NULL,
        "nameSearch" TEXT NOT NULL,
        "avatar" TEXT NULL,
        "avatarlessBackgroundColor" TEXT NOT NULL,
        "biographySource" TEXT NULL,
        "biographyPreprocessed" TEXT NULL,
        "emailNotifications" TEXT NOT NULL
      );
      CREATE VIRTUAL TABLE "usersNameSearchIndex" USING fts5(
        content = "users",
        content_rowid = "id",
        "nameSearch",
        tokenize = 'porter'
      );
      CREATE TRIGGER "usersNameSearchIndexInsert" AFTER INSERT ON "users" BEGIN
        INSERT INTO "usersNameSearchIndex" ("rowid", "nameSearch") VALUES ("new"."id", "new"."nameSearch");
      END;
      CREATE TRIGGER "usersNameSearchIndexUpdate" AFTER UPDATE ON "users" BEGIN
        INSERT INTO "usersNameSearchIndex" ("usersNameSearchIndex", "rowid", "nameSearch") VALUES ('delete', "old"."id", "old"."nameSearch");
        INSERT INTO "usersNameSearchIndex" ("rowid", "nameSearch") VALUES ("new"."id", "new"."nameSearch");
      END;
      CREATE TRIGGER "usersNameSearchIndexDelete" AFTER DELETE ON "users" BEGIN
        INSERT INTO "usersNameSearchIndex" ("usersNameSearchIndex", "rowid", "nameSearch") VALUES ('delete', "old"."id", "old"."nameSearch");
      END;

      CREATE TABLE "emailConfirmations" (
        "id" INTEGER PRIMARY KEY AUTOINCREMENT,
        "createdAt" TEXT NOT NULL,
        "nonce" TEXT NOT NULL UNIQUE,
        "user" INTEGER NOT NULL UNIQUE REFERENCES "users" ON DELETE CASCADE
      );
      CREATE INDEX "emailConfirmationsCreatedAtIndex" ON "emailConfirmations" (datetime("createdAt"));

      CREATE TABLE "passwordResets" (
        "id" INTEGER PRIMARY KEY AUTOINCREMENT,
        "createdAt" TEXT NOT NULL,
        "nonce" TEXT NOT NULL UNIQUE,
        "user" INTEGER NOT NULL UNIQUE REFERENCES "users" ON DELETE CASCADE
      );
      CREATE INDEX "passwordResetsCreatedAtIndex" ON "passwordResets" (datetime("createdAt"));

      CREATE TABLE "sessions" (
        "id" INTEGER PRIMARY KEY AUTOINCREMENT,
        "createdAt" TEXT NOT NULL,
        "token" TEXT NOT NULL UNIQUE,
        "user" INTEGER NOT NULL REFERENCES "users" ON DELETE CASCADE
      );
      CREATE INDEX "sessionsCreatedAtIndex" ON "sessions" (datetime("createdAt"));

      CREATE TABLE "courses" (
        "id" INTEGER PRIMARY KEY AUTOINCREMENT,
        "createdAt" TEXT NOT NULL,
        "reference" TEXT NOT NULL UNIQUE,
        "name" TEXT NOT NULL,
        "year" TEXT NULL,
        "term" TEXT NULL,
        "institution" TEXT NULL,
        "code" TEXT NULL,
        "nextConversationReference" INTEGER NOT NULL
      );

      CREATE TABLE "invitations" (
        "id" INTEGER PRIMARY KEY AUTOINCREMENT,
        "createdAt" TEXT NOT NULL,
        "expiresAt" TEXT NULL,
        "usedAt" TEXT NULL,
        "course" INTEGER NOT NULL REFERENCES "courses" ON DELETE CASCADE,
        "reference" TEXT NOT NULL,
        "email" TEXT NULL,
        "name" TEXT NULL,
        "role" TEXT NOT NULL,
        UNIQUE ("course", "reference")
      );
      CREATE INDEX "invitationsCourseIndex" ON "invitations" ("course");
      CREATE INDEX "invitationsEmailIndex" ON "invitations" ("email");

      CREATE TABLE "enrollments" (
        "id" INTEGER PRIMARY KEY AUTOINCREMENT,
        "createdAt" TEXT NOT NULL,
        "user" INTEGER NOT NULL REFERENCES "users" ON DELETE CASCADE,
        "course" INTEGER NOT NULL REFERENCES "courses" ON DELETE CASCADE,
        "reference" TEXT NOT NULL,
        "role" TEXT NOT NULL,
        "accentColor" TEXT NOT NULL,
        UNIQUE ("user", "course"),
        UNIQUE ("course", "reference")
      );
      CREATE INDEX "enrollmentsUserIndex" ON "enrollments" ("user");
      CREATE INDEX "enrollmentsCourseIndex" ON "enrollments" ("course");

      CREATE TABLE "tags" (
        "id" INTEGER PRIMARY KEY AUTOINCREMENT,
        "createdAt" TEXT NOT NULL,
        "course" INTEGER NOT NULL REFERENCES "courses" ON DELETE CASCADE,
        "reference" TEXT NOT NULL,
        "name" TEXT NOT NULL,
        "staffOnlyAt" TEXT NULL,
        UNIQUE ("course", "reference")
      );
      CREATE INDEX "tagsCourseIndex" ON "tags" ("course");

      CREATE TABLE "conversations" (
        "id" INTEGER PRIMARY KEY AUTOINCREMENT,
        "createdAt" TEXT NOT NULL,
        "updatedAt" TEXT NULL,
        "course" INTEGER NOT NULL REFERENCES "courses" ON DELETE CASCADE,
        "reference" TEXT NOT NULL,
        "authorEnrollment" INTEGER NULL REFERENCES "enrollments" ON DELETE SET NULL,
        "anonymousAt" TEXT NULL,
        "type" TEXT NOT NULL,
        "pinnedAt" TEXT NULL,
        "staffOnlyAt" TEXT NULL,
        "title" TEXT NOT NULL,
        "titleSearch" TEXT NOT NULL,
        "nextMessageReference" INTEGER NOT NULL,
        UNIQUE ("course", "reference")
      );
      CREATE INDEX "conversationsCourseIndex" ON "conversations" ("course");
      CREATE VIRTUAL TABLE "conversationsReferenceIndex" USING fts5(
        content = "conversations",
        content_rowid = "id",
        "reference",
        tokenize = 'porter'
      );
      CREATE TRIGGER "conversationsReferenceIndexInsert" AFTER INSERT ON "conversations" BEGIN
        INSERT INTO "conversationsReferenceIndex" ("rowid", "reference") VALUES ("new"."id", "new"."reference");
      END;
      CREATE TRIGGER "conversationsReferenceIndexUpdate" AFTER UPDATE ON "conversations" BEGIN
        INSERT INTO "conversationsReferenceIndex" ("conversationsReferenceIndex", "rowid", "reference") VALUES ('delete', "old"."id", "old"."reference");
        INSERT INTO "conversationsReferenceIndex" ("rowid", "reference") VALUES ("new"."id", "new"."reference");
      END;
      CREATE TRIGGER "conversationsReferenceIndexDelete" AFTER DELETE ON "conversations" BEGIN
        INSERT INTO "conversationsReferenceIndex" ("conversationsReferenceIndex", "rowid", "reference") VALUES ('delete', "old"."id", "old"."reference");
      END;
      CREATE INDEX "conversationsTypeIndex" ON "conversations" ("type");
      CREATE INDEX "conversationsPinnedAtIndex" ON "conversations" ("pinnedAt");
      CREATE INDEX "conversationsStaffOnlyAtIndex" ON "conversations" ("staffOnlyAt");
      CREATE VIRTUAL TABLE "conversationsTitleSearchIndex" USING fts5(
        content = "conversations",
        content_rowid = "id",
        "titleSearch",
        tokenize = 'porter'
      );
      CREATE TRIGGER "conversationsTitleSearchIndexInsert" AFTER INSERT ON "conversations" BEGIN
        INSERT INTO "conversationsTitleSearchIndex" ("rowid", "titleSearch") VALUES ("new"."id", "new"."titleSearch");
      END;
      CREATE TRIGGER "conversationsTitleSearchIndexUpdate" AFTER UPDATE ON "conversations" BEGIN
        INSERT INTO "conversationsTitleSearchIndex" ("conversationsTitleSearchIndex", "rowid", "titleSearch") VALUES ('delete', "old"."id", "old"."titleSearch");
        INSERT INTO "conversationsTitleSearchIndex" ("rowid", "titleSearch") VALUES ("new"."id", "new"."titleSearch");
      END;
      CREATE TRIGGER "conversationsTitleSearchIndexDelete" AFTER DELETE ON "conversations" BEGIN
        INSERT INTO "conversationsTitleSearchIndex" ("conversationsTitleSearchIndex", "rowid", "titleSearch") VALUES ('delete', "old"."id", "old"."titleSearch");
      END;

      CREATE TABLE "taggings" (
        "id" INTEGER PRIMARY KEY AUTOINCREMENT,
        "createdAt" TEXT NOT NULL,
        "conversation" INTEGER NOT NULL REFERENCES "conversations" ON DELETE CASCADE,
        "tag" INTEGER NOT NULL REFERENCES "tags" ON DELETE CASCADE,
        UNIQUE ("conversation", "tag")
      );
      CREATE INDEX "taggingsConversationIndex" ON "taggings" ("conversation");
      CREATE INDEX "taggingsTagIndex" ON "taggings" ("tag");

      CREATE TABLE "messages" (
        "id" INTEGER PRIMARY KEY AUTOINCREMENT,
        "createdAt" TEXT NOT NULL,
        "updatedAt" TEXT NULL,
        "conversation" INTEGER NOT NULL REFERENCES "conversations" ON DELETE CASCADE,
        "reference" TEXT NOT NULL,
        "authorEnrollment" INTEGER NULL REFERENCES "enrollments" ON DELETE SET NULL,
        "anonymousAt" TEXT NULL,
        "answerAt" TEXT NULL,
        "contentSource" TEXT NOT NULL,
        "contentPreprocessed" TEXT NOT NULL,
        "contentSearch" TEXT NOT NULL,
        UNIQUE ("conversation", "reference")
      );
      CREATE INDEX "messagesConversationIndex" ON "messages" ("conversation");
      CREATE VIRTUAL TABLE "messagesReferenceIndex" USING fts5(
        content = "messages",
        content_rowid = "id",
        "reference",
        tokenize = 'porter'
      );
      CREATE TRIGGER "messagesReferenceIndexInsert" AFTER INSERT ON "messages" BEGIN
        INSERT INTO "messagesReferenceIndex" ("rowid", "reference") VALUES ("new"."id", "new"."reference");
      END;
      CREATE TRIGGER "messagesReferenceIndexUpdate" AFTER UPDATE ON "messages" BEGIN
        INSERT INTO "messagesReferenceIndex" ("messagesReferenceIndex", "rowid", "reference") VALUES ('delete', "old"."id", "old"."reference");
        INSERT INTO "messagesReferenceIndex" ("rowid", "reference") VALUES ("new"."id", "new"."reference");
      END;
      CREATE TRIGGER "messagesReferenceIndexDelete" AFTER DELETE ON "messages" BEGIN
        INSERT INTO "messagesReferenceIndex" ("messagesReferenceIndex", "rowid", "reference") VALUES ('delete', "old"."id", "old"."reference");
      END;
      CREATE INDEX "messagesAnswerAtIndex" ON "messages" ("answerAt");
      CREATE VIRTUAL TABLE "messagesContentSearchIndex" USING fts5(
        content = "messages",
        content_rowid = "id",
        "contentSearch",
        tokenize = 'porter'
      );
      CREATE TRIGGER "messagesContentSearchIndexInsert" AFTER INSERT ON "messages" BEGIN
        INSERT INTO "messagesContentSearchIndex" ("rowid", "contentSearch") VALUES ("new"."id", "new"."contentSearch");
      END;
      CREATE TRIGGER "messagesContentSearchIndexUpdate" AFTER UPDATE ON "messages" BEGIN
        INSERT INTO "messagesContentSearchIndex" ("messagesContentSearchIndex", "rowid", "contentSearch") VALUES ('delete', "old"."id", "old"."contentSearch");
        INSERT INTO "messagesContentSearchIndex" ("rowid", "contentSearch") VALUES ("new"."id", "new"."contentSearch");
      END;
      CREATE TRIGGER "messagesContentSearchIndexDelete" AFTER DELETE ON "messages" BEGIN
        INSERT INTO "messagesContentSearchIndex" ("messagesContentSearchIndex", "rowid", "contentSearch") VALUES ('delete', "old"."id", "old"."contentSearch");
      END;

      CREATE TABLE "readings" (
        "id" INTEGER PRIMARY KEY AUTOINCREMENT,
        "createdAt" TEXT NOT NULL,
        "message" INTEGER NOT NULL REFERENCES "messages" ON DELETE CASCADE,
        "enrollment" INTEGER NOT NULL REFERENCES "enrollments" ON DELETE CASCADE,
        UNIQUE ("message", "enrollment") ON CONFLICT IGNORE
      );

      CREATE TABLE "notificationDeliveries" (
        "id" INTEGER PRIMARY KEY AUTOINCREMENT,
        "createdAt" TEXT NOT NULL,
        "message" INTEGER NOT NULL REFERENCES "messages" ON DELETE CASCADE,
        "enrollment" INTEGER NOT NULL REFERENCES "enrollments" ON DELETE CASCADE,
        UNIQUE ("message", "enrollment") ON CONFLICT IGNORE
      );

      CREATE TABLE "endorsements" (
        "id" INTEGER PRIMARY KEY AUTOINCREMENT,
        "createdAt" TEXT NOT NULL,
        "message" INTEGER NOT NULL REFERENCES "messages" ON DELETE CASCADE,
        "enrollment" INTEGER NULL REFERENCES "enrollments" ON DELETE SET NULL,
        UNIQUE ("message", "enrollment")
      );
      CREATE INDEX "endorsementsMessageIndex" ON "endorsements" ("message");

      CREATE TABLE "likes" (
        "id" INTEGER PRIMARY KEY AUTOINCREMENT,
        "createdAt" TEXT NOT NULL,
        "message" INTEGER NOT NULL REFERENCES "messages" ON DELETE CASCADE,
        "enrollment" INTEGER NULL REFERENCES "enrollments" ON DELETE SET NULL,
        UNIQUE ("message", "enrollment")
      );
      CREATE INDEX "likesMessageIndex" ON "likes" ("message");
    `,
    sql`
      CREATE TABLE "sendEmailJobs" (
        "id" INTEGER PRIMARY KEY AUTOINCREMENT,
        "createdAt" TEXT NOT NULL,
        "startAt" TEXT NOT NULL,
        "startedAt" TEXT NULL,
        "expiresAt" TEXT NOT NULL,
        "mailOptions" TEXT NOT NULL
      );
      CREATE INDEX "sendEmailJobsStartAtIndex" ON "sendEmailJobs" ("startAt");
      CREATE INDEX "sendEmailJobsStartedAtIndex" ON "sendEmailJobs" ("startedAt");
      CREATE INDEX "sendEmailJobsExpiresAtIndex" ON "sendEmailJobs" ("expiresAt");

      DROP INDEX "flashesCreatedAtIndex";
      CREATE INDEX "flashesCreatedAtIndex" ON "flashes" ("createdAt");

      DROP INDEX "emailConfirmationsCreatedAtIndex";
      CREATE INDEX "emailConfirmationsCreatedAtIndex" ON "emailConfirmations" ("createdAt");

      DROP INDEX "passwordResetsCreatedAtIndex";
      CREATE INDEX "passwordResetsCreatedAtIndex" ON "passwordResets" ("createdAt");

      DROP INDEX "sessionsCreatedAtIndex";
      CREATE INDEX "sessionsCreatedAtIndex" ON "sessions" ("createdAt");
    `,
    sql`
      ALTER TABLE "conversations" ADD COLUMN "resolvedAt" TEXT NULL;
    `,
    sql`
      CREATE INDEX "conversationsResolvedAtIndex" ON "conversations" ("resolvedAt");
    `,
    sql`
      DELETE FROM "readings" WHERE "id" IN (
        SELECT "readings"."id"
        FROM "readings"
        JOIN "enrollments" ON "readings"."enrollment" = "enrollments"."id" AND
                              "enrollments"."role" = 'student'
        JOIN "messages" ON "readings"."message" = "messages"."id"
        JOIN "conversations" ON "messages"."conversation" = "conversations"."id" AND
                                "conversations"."staffOnlyAt" IS NOT NULL AND
                                NOT EXISTS(
                                  SELECT TRUE
                                  FROM "messages"
                                  WHERE "enrollments"."id" = "messages"."authorEnrollment" AND
                                        "conversations"."id" = "messages"."conversation"
                                )
      );
    `,
    () => {
      const makeMessageReferenceInMessagePermanentLinkVisibleToServerForPaginationToWork =
        (text: string): string =>
          text.replace(
            new RegExp(
              `(?<=${escapeStringRegexp(
                app.locals.options.baseURL
              )}/courses/\\d+/conversations/\\d+)#message--(?=\\d+)`,
              "gi"
            ),
            "?messageReference="
          );
      for (const user of app.locals.database.all<{
        id: number;
        biographySource: string | null;
        biographyPreprocessed: string | null;
      }>(
        sql`
          SELECT "id", "biographySource", "biographyPreprocessed"
          FROM "users"
          ORDER BY "id"
        `
      ))
        if (
          user.biographySource !== null &&
          user.biographyPreprocessed !== null
        )
          app.locals.database.run(
            sql`
              UPDATE "users"
              SET "biographySource" = ${makeMessageReferenceInMessagePermanentLinkVisibleToServerForPaginationToWork(
                user.biographySource
              )},
                  "biographyPreprocessed" = ${makeMessageReferenceInMessagePermanentLinkVisibleToServerForPaginationToWork(
                    user.biographyPreprocessed
                  )}
              WHERE "id" = ${user.id}
            `
          );
      for (const message of app.locals.database.all<{
        id: number;
        contentSource: string;
        contentPreprocessed: string;
        contentSearch: string;
      }>(
        sql`
          SELECT "id", "contentSource", "contentPreprocessed", "contentSearch"
          FROM "messages"
          ORDER BY "id"
        `
      ))
        app.locals.database.run(
          sql`
            UPDATE "messages"
            SET "contentSource" = ${makeMessageReferenceInMessagePermanentLinkVisibleToServerForPaginationToWork(
              message.contentSource
            )},
                "contentPreprocessed" = ${makeMessageReferenceInMessagePermanentLinkVisibleToServerForPaginationToWork(
                  message.contentPreprocessed
                )},
                "contentSearch" = ${makeMessageReferenceInMessagePermanentLinkVisibleToServerForPaginationToWork(
                  message.contentSearch
                )}
            WHERE "id" = ${message.id}
          `
        );
    },
    sql`
      DROP TABLE "flashes";
      CREATE TABLE "flashes" (
        "id" INTEGER PRIMARY KEY AUTOINCREMENT,
        "createdAt" TEXT NOT NULL,
        "nonce" TEXT NOT NULL UNIQUE,
        "theme" TEXT NOT NULL,
        "content" TEXT NOT NULL
      );
      CREATE INDEX "flashesCreatedAtIndex" ON "flashes" (datetime("createdAt"));
    `,
    sql`
      DROP INDEX "flashesCreatedAtIndex";
      CREATE INDEX "flashesCreatedAtIndex" ON "flashes" ("createdAt");
    `,
    sql`
      CREATE TABLE "conversationDrafts" (
        "id" INTEGER PRIMARY KEY AUTOINCREMENT,
        "createdAt" TEXT NOT NULL,
        "course" INTEGER NOT NULL REFERENCES "courses" ON DELETE CASCADE,
        "reference" TEXT NOT NULL,
        "authorEnrollment" INTEGER NULL REFERENCES "enrollments" ON DELETE SET NULL,
        "type" TEXT NULL,
        "isPinned" TEXT NULL,
        "isStaffOnly" TEXT NULL,
        "title" TEXT NULL,
        "content" TEXT NULL,
        "tagsReferences" TEXT NULL,
        UNIQUE ("course", "reference")
      );
    `,
    sql`
      DROP TABLE "conversationDrafts";
      CREATE TABLE "conversationDrafts" (
        "id" INTEGER PRIMARY KEY AUTOINCREMENT,
        "createdAt" TEXT NOT NULL,
        "updatedAt" TEXT NULL,
        "course" INTEGER NOT NULL REFERENCES "courses" ON DELETE CASCADE,
        "reference" TEXT NOT NULL,
        "authorEnrollment" INTEGER NULL REFERENCES "enrollments" ON DELETE SET NULL,
        "type" TEXT NULL,
        "isPinned" TEXT NULL,
        "isStaffOnly" TEXT NULL,
        "title" TEXT NULL,
        "content" TEXT NULL,
        "tagsReferences" TEXT NULL,
        UNIQUE ("course", "reference")
      );
    `,
    () => {
      const changeMessageReferencePermanentLinkQueryParameter = (
        text: string
      ): string =>
        text.replace(
          new RegExp(
            `(?<=${escapeStringRegexp(
              app.locals.options.baseURL
            )}/courses/\\d+/conversations/\\d+)\\?messageReference=(?=\\d+)`,
            "gi"
          ),
          "?messages%5BmessageReference%5D="
        );
      for (const user of app.locals.database.all<{
        id: number;
        biographySource: string | null;
        biographyPreprocessed: string | null;
      }>(
        sql`
          SELECT "id", "biographySource", "biographyPreprocessed"
          FROM "users"
          ORDER BY "id"
        `
      ))
        if (
          user.biographySource !== null &&
          user.biographyPreprocessed !== null
        )
          app.locals.database.run(
            sql`
              UPDATE "users"
              SET "biographySource" = ${changeMessageReferencePermanentLinkQueryParameter(
                user.biographySource
              )},
                  "biographyPreprocessed" = ${changeMessageReferencePermanentLinkQueryParameter(
                    user.biographyPreprocessed
                  )}
              WHERE "id" = ${user.id}
            `
          );
      for (const message of app.locals.database.all<{
        id: number;
        contentSource: string;
        contentPreprocessed: string;
        contentSearch: string;
      }>(
        sql`
          SELECT "id", "contentSource", "contentPreprocessed", "contentSearch"
          FROM "messages"
          ORDER BY "id"
        `
      ))
        app.locals.database.run(
          sql`
            UPDATE "messages"
            SET "contentSource" = ${changeMessageReferencePermanentLinkQueryParameter(
              message.contentSource
            )},
                "contentPreprocessed" = ${changeMessageReferencePermanentLinkQueryParameter(
                  message.contentPreprocessed
                )},
                "contentSearch" = ${changeMessageReferencePermanentLinkQueryParameter(
                  message.contentSearch
                )}
            WHERE "id" = ${message.id}
          `
        );
    },
    sql`
      ALTER TABLE "courses" ADD COLUMN "archivedAt" TEXT NULL;
    `,
    sql`
      UPDATE "users"
      SET "emailNotifications" = 'mentions'
      WHERE "emailNotifications" = 'staff-announcements-and-mentions';

      UPDATE "conversations"
      SET "type" = 'note'
      WHERE "type" = 'announcement';
    `,
    sql`
      DROP INDEX "emailConfirmationsCreatedAtIndex";
      ALTER TABLE "emailConfirmations" RENAME TO "emailVerifications";
      CREATE INDEX "emailVerificationsCreatedAtIndex" ON "emailVerifications" ("createdAt");
      ALTER TABLE "users" RENAME COLUMN "emailConfirmedAt" TO "emailVerifiedAt";
    `,
    () => {
      app.locals.database.execute(
        sql`
          CREATE TABLE "new_users" (
            "id" INTEGER PRIMARY KEY AUTOINCREMENT,
            "createdAt" TEXT NOT NULL,
            "lastSeenOnlineAt" TEXT NOT NULL,
            "reference" TEXT NOT NULL UNIQUE,
            "email" TEXT NOT NULL UNIQUE COLLATE NOCASE,
            "password" TEXT NOT NULL,
            "emailVerifiedAt" TEXT NULL,
            "name" TEXT NOT NULL,
            "nameSearch" TEXT NOT NULL,
            "avatar" TEXT NULL,
            "avatarlessBackgroundColor" TEXT NOT NULL,
            "biographySource" TEXT NULL,
            "biographyPreprocessed" TEXT NULL,
            "emailNotifications" TEXT NOT NULL
          );
        `
      );
      for (const user of app.locals.database.all<{
        id: number;
        createdAt: string;
        lastSeenOnlineAt: string;
        email: string;
        password: string;
        emailVerifiedAt: string | null;
        name: string;
        nameSearch: string;
        avatar: string | null;
        avatarlessBackgroundColor: string;
        biographySource: string | null;
        biographyPreprocessed: string | null;
        emailNotifications: string;
      }>(
        sql`
          SELECT "id",
                 "createdAt",
                 "lastSeenOnlineAt",
                 "email",
                 "password",
                 "emailVerifiedAt",
                 "name",
                 "nameSearch",
                 "avatar",
                 "avatarlessBackgroundColor",
                 "biographySource",
                 "biographyPreprocessed",
                 "emailNotifications"
          FROM "users"
        `
      ))
        app.locals.database.run(
          sql`
            INSERT INTO "new_users" (
              "id",
              "createdAt",
              "lastSeenOnlineAt",
              "reference",
              "email",
              "password",
              "emailVerifiedAt",
              "name",
              "nameSearch",
              "avatar",
              "avatarlessBackgroundColor",
              "biographySource",
              "biographyPreprocessed",
              "emailNotifications"
            )
            VALUES (
              ${user.id},
              ${user.createdAt},
              ${user.lastSeenOnlineAt},
              ${cryptoRandomString({ length: 20, type: "numeric" })},
              ${user.email},
              ${user.password},
              ${user.emailVerifiedAt},
              ${user.name},
              ${user.nameSearch},
              ${user.avatar},
              ${user.avatarlessBackgroundColor},
              ${user.biographySource},
              ${user.biographyPreprocessed},
              ${user.emailNotifications}
            )
          `
        );
      app.locals.database.execute(
        sql`
          DROP TABLE "users";
          ALTER TABLE "new_users" RENAME TO "users";
          CREATE TRIGGER "usersNameSearchIndexInsert" AFTER INSERT ON "users" BEGIN
            INSERT INTO "usersNameSearchIndex" ("rowid", "nameSearch") VALUES ("new"."id", "new"."nameSearch");
          END;
          CREATE TRIGGER "usersNameSearchIndexUpdate" AFTER UPDATE ON "users" BEGIN
            INSERT INTO "usersNameSearchIndex" ("usersNameSearchIndex", "rowid", "nameSearch") VALUES ('delete', "old"."id", "old"."nameSearch");
            INSERT INTO "usersNameSearchIndex" ("rowid", "nameSearch") VALUES ("new"."id", "new"."nameSearch");
          END;
          CREATE TRIGGER "usersNameSearchIndexDelete" AFTER DELETE ON "users" BEGIN
            INSERT INTO "usersNameSearchIndex" ("usersNameSearchIndex", "rowid", "nameSearch") VALUES ('delete', "old"."id", "old"."nameSearch");
          END;
        `
      );
    },
<<<<<<< HEAD
    sql`
      CREATE TABLE "configurations" (
        "id" INTEGER PRIMARY KEY AUTOINCREMENT,
        "key" TEXT UNIQUE NOT NULL,
        "value" TEXT NOT NULL
      );
      INSERT INTO "configurations" ("key", "value") 
        VALUES ('canCreateCourses', ${JSON.stringify("anyone")});
      INSERT INTO "configurations" ("key", "value")
        VALUES ('demonstrationAt', ${JSON.stringify(null)});
      INSERT INTO "configurations" ("key", "value")
        VALUES ('administratorEmail', ${JSON.stringify(
          "please-change-me@courselore.org"
        )});
    `,
    () => {
      app.locals.database.execute(
        sql`      
=======
    () => {
      app.locals.database.execute(
        sql`
>>>>>>> 221927c2
          CREATE TABLE "new_users" (
            "id" INTEGER PRIMARY KEY AUTOINCREMENT,
            "createdAt" TEXT NOT NULL,
            "lastSeenOnlineAt" TEXT NOT NULL,
            "reference" TEXT NOT NULL UNIQUE,
            "email" TEXT NOT NULL UNIQUE COLLATE NOCASE,
            "password" TEXT NOT NULL,
<<<<<<< HEAD
            "systemRole" TEXT NOT NULL,
=======
>>>>>>> 221927c2
            "emailVerifiedAt" TEXT NULL,
            "name" TEXT NOT NULL,
            "nameSearch" TEXT NOT NULL,
            "avatar" TEXT NULL,
            "avatarlessBackgroundColor" TEXT NOT NULL,
            "biographySource" TEXT NULL,
            "biographyPreprocessed" TEXT NULL,
<<<<<<< HEAD
            "emailNotifications" TEXT NOT NULL
=======
            "emailNotificationsForAllMessagesAt" TEXT NULL,
            "emailNotificationsForMentionsAt" TEXT NULL,
            "emailNotificationsForMessagesInConversationsInWhichYouParticipatedAt" TEXT NULL,
            "emailNotificationsForMessagesInConversationsYouStartedAt" TEXT NULL,
            "emailNotificationsDigestsFrequency" TEXT NULL
>>>>>>> 221927c2
          );
        `
      );
      for (const user of app.locals.database.all<{
        id: number;
        createdAt: string;
        lastSeenOnlineAt: string;
        reference: string;
        email: string;
        password: string;
        emailVerifiedAt: string | null;
        name: string;
        nameSearch: string;
        avatar: string | null;
        avatarlessBackgroundColor: string;
        biographySource: string | null;
        biographyPreprocessed: string | null;
<<<<<<< HEAD
        emailNotifications: string;
=======
        emailNotifications: "all-messages" | "mentions" | "none";
>>>>>>> 221927c2
      }>(
        sql`
          SELECT "id",
                 "createdAt",
                 "lastSeenOnlineAt",
                 "reference",
                 "email",
                 "password",
                 "emailVerifiedAt",
                 "name",
                 "nameSearch",
                 "avatar",
                 "avatarlessBackgroundColor",
                 "biographySource",
                 "biographyPreprocessed",
                 "emailNotifications"
          FROM "users"
        `
      ))
        app.locals.database.run(
          sql`
            INSERT INTO "new_users" (
              "id",
              "createdAt",
              "lastSeenOnlineAt",
              "reference",
              "email",
              "password",
<<<<<<< HEAD
              "systemRole",
=======
>>>>>>> 221927c2
              "emailVerifiedAt",
              "name",
              "nameSearch",
              "avatar",
              "avatarlessBackgroundColor",
              "biographySource",
              "biographyPreprocessed",
<<<<<<< HEAD
              "emailNotifications"
=======
              "emailNotificationsForAllMessagesAt",
              "emailNotificationsForMentionsAt",
              "emailNotificationsForMessagesInConversationsInWhichYouParticipatedAt",
              "emailNotificationsForMessagesInConversationsYouStartedAt",
              "emailNotificationsDigestsFrequency"
>>>>>>> 221927c2
            )
            VALUES (
              ${user.id},
              ${user.createdAt},
              ${user.lastSeenOnlineAt},
              ${user.reference},
              ${user.email},
              ${user.password},
<<<<<<< HEAD
              ${"none"},
=======
>>>>>>> 221927c2
              ${user.emailVerifiedAt},
              ${user.name},
              ${user.nameSearch},
              ${user.avatar},
              ${user.avatarlessBackgroundColor},
              ${user.biographySource},
              ${user.biographyPreprocessed},
<<<<<<< HEAD
              ${user.emailNotifications}
=======
              ${
                user.emailNotifications === "all-messages"
                  ? new Date().toISOString()
                  : null
              },
              ${
                user.emailNotifications !== "none"
                  ? new Date().toISOString()
                  : null
              },
              ${
                user.emailNotifications !== "none"
                  ? new Date().toISOString()
                  : null
              },
              ${
                user.emailNotifications !== "none"
                  ? new Date().toISOString()
                  : null
              },
              ${user.emailNotifications === "mentions" ? "daily" : null}
>>>>>>> 221927c2
            )
          `
        );
      app.locals.database.execute(
        sql`
          DROP TABLE "users";
          ALTER TABLE "new_users" RENAME TO "users";
          CREATE TRIGGER "usersNameSearchIndexInsert" AFTER INSERT ON "users" BEGIN
            INSERT INTO "usersNameSearchIndex" ("rowid", "nameSearch") VALUES ("new"."id", "new"."nameSearch");
          END;
          CREATE TRIGGER "usersNameSearchIndexUpdate" AFTER UPDATE ON "users" BEGIN
            INSERT INTO "usersNameSearchIndex" ("usersNameSearchIndex", "rowid", "nameSearch") VALUES ('delete', "old"."id", "old"."nameSearch");
            INSERT INTO "usersNameSearchIndex" ("rowid", "nameSearch") VALUES ("new"."id", "new"."nameSearch");
          END;
          CREATE TRIGGER "usersNameSearchIndexDelete" AFTER DELETE ON "users" BEGIN
            INSERT INTO "usersNameSearchIndex" ("usersNameSearchIndex", "rowid", "nameSearch") VALUES ('delete', "old"."id", "old"."nameSearch");
          END;
        `
      );
<<<<<<< HEAD
=======
    },
    sql`
      ALTER TABLE "invitations" RENAME COLUMN "role" TO "courseRole";
      ALTER TABLE "enrollments" RENAME COLUMN "role" TO "courseRole";
    `,
    async () => {
      const users = app.locals.database.all<{
        id: number;
        email: string;
        name: string;
        systemRole: "administrator" | "staff" | "none";
      }>(
        sql`
          SELECT "id", "email", "name" FROM "users" ORDER BY "id" ASC
        `
      );
      if (users.length === 0) return;
      /*
        Other prompt libraries to consider if necessary:
        https://github.com/SBoudrias/Inquirer.js
        https://github.com/enquirer/enquirer
      */
      const answer = (
        await prompts({
          type: "autocomplete",
          name: "answer",
          message:
            "Courselore 4.0.0 introduced an administrative interface and the notion of system administrators. Choose the first administrator:",
          choices: users.map((user) => ({
            title: `${user.name} <${user.email}>`,
            value: user.id,
          })),
        })
      ).answer;
      console.log(answer);
      throw new Error("TODO: Administrator panel");
>>>>>>> 221927c2
    }
  );
  app.once("close", () => {
    app.locals.database.close();
  });
};<|MERGE_RESOLUTION|>--- conflicted
+++ resolved
@@ -637,30 +637,9 @@
         `
       );
     },
-<<<<<<< HEAD
-    sql`
-      CREATE TABLE "configurations" (
-        "id" INTEGER PRIMARY KEY AUTOINCREMENT,
-        "key" TEXT UNIQUE NOT NULL,
-        "value" TEXT NOT NULL
-      );
-      INSERT INTO "configurations" ("key", "value") 
-        VALUES ('canCreateCourses', ${JSON.stringify("anyone")});
-      INSERT INTO "configurations" ("key", "value")
-        VALUES ('demonstrationAt', ${JSON.stringify(null)});
-      INSERT INTO "configurations" ("key", "value")
-        VALUES ('administratorEmail', ${JSON.stringify(
-          "please-change-me@courselore.org"
-        )});
-    `,
     () => {
       app.locals.database.execute(
-        sql`      
-=======
-    () => {
-      app.locals.database.execute(
-        sql`
->>>>>>> 221927c2
+        sql`
           CREATE TABLE "new_users" (
             "id" INTEGER PRIMARY KEY AUTOINCREMENT,
             "createdAt" TEXT NOT NULL,
@@ -668,10 +647,6 @@
             "reference" TEXT NOT NULL UNIQUE,
             "email" TEXT NOT NULL UNIQUE COLLATE NOCASE,
             "password" TEXT NOT NULL,
-<<<<<<< HEAD
-            "systemRole" TEXT NOT NULL,
-=======
->>>>>>> 221927c2
             "emailVerifiedAt" TEXT NULL,
             "name" TEXT NOT NULL,
             "nameSearch" TEXT NOT NULL,
@@ -679,15 +654,11 @@
             "avatarlessBackgroundColor" TEXT NOT NULL,
             "biographySource" TEXT NULL,
             "biographyPreprocessed" TEXT NULL,
-<<<<<<< HEAD
-            "emailNotifications" TEXT NOT NULL
-=======
             "emailNotificationsForAllMessagesAt" TEXT NULL,
             "emailNotificationsForMentionsAt" TEXT NULL,
             "emailNotificationsForMessagesInConversationsInWhichYouParticipatedAt" TEXT NULL,
             "emailNotificationsForMessagesInConversationsYouStartedAt" TEXT NULL,
             "emailNotificationsDigestsFrequency" TEXT NULL
->>>>>>> 221927c2
           );
         `
       );
@@ -705,11 +676,7 @@
         avatarlessBackgroundColor: string;
         biographySource: string | null;
         biographyPreprocessed: string | null;
-<<<<<<< HEAD
-        emailNotifications: string;
-=======
         emailNotifications: "all-messages" | "mentions" | "none";
->>>>>>> 221927c2
       }>(
         sql`
           SELECT "id",
@@ -738,10 +705,6 @@
               "reference",
               "email",
               "password",
-<<<<<<< HEAD
-              "systemRole",
-=======
->>>>>>> 221927c2
               "emailVerifiedAt",
               "name",
               "nameSearch",
@@ -749,15 +712,11 @@
               "avatarlessBackgroundColor",
               "biographySource",
               "biographyPreprocessed",
-<<<<<<< HEAD
-              "emailNotifications"
-=======
               "emailNotificationsForAllMessagesAt",
               "emailNotificationsForMentionsAt",
               "emailNotificationsForMessagesInConversationsInWhichYouParticipatedAt",
               "emailNotificationsForMessagesInConversationsYouStartedAt",
               "emailNotificationsDigestsFrequency"
->>>>>>> 221927c2
             )
             VALUES (
               ${user.id},
@@ -766,10 +725,6 @@
               ${user.reference},
               ${user.email},
               ${user.password},
-<<<<<<< HEAD
-              ${"none"},
-=======
->>>>>>> 221927c2
               ${user.emailVerifiedAt},
               ${user.name},
               ${user.nameSearch},
@@ -777,9 +732,6 @@
               ${user.avatarlessBackgroundColor},
               ${user.biographySource},
               ${user.biographyPreprocessed},
-<<<<<<< HEAD
-              ${user.emailNotifications}
-=======
               ${
                 user.emailNotifications === "all-messages"
                   ? new Date().toISOString()
@@ -801,7 +753,6 @@
                   : null
               },
               ${user.emailNotifications === "mentions" ? "daily" : null}
->>>>>>> 221927c2
             )
           `
         );
@@ -821,14 +772,29 @@
           END;
         `
       );
-<<<<<<< HEAD
-=======
     },
     sql`
       ALTER TABLE "invitations" RENAME COLUMN "role" TO "courseRole";
       ALTER TABLE "enrollments" RENAME COLUMN "role" TO "courseRole";
     `,
     async () => {
+      app.locals.database.execute(
+        sql`
+          CREATE TABLE "configurations" (
+            "id" INTEGER PRIMARY KEY AUTOINCREMENT,
+            "key" TEXT UNIQUE NOT NULL,
+            "value" TEXT NOT NULL
+          );
+          INSERT INTO "configurations" ("key", "value") 
+            VALUES ('canCreateCourses', ${JSON.stringify("anyone")});
+          INSERT INTO "configurations" ("key", "value")
+            VALUES ('demonstrationAt', ${JSON.stringify(null)});
+          INSERT INTO "configurations" ("key", "value")
+            VALUES ('administratorEmail', ${JSON.stringify(
+              "please-change-me@courselore.org"
+            )});        
+        `
+      )
       const users = app.locals.database.all<{
         id: number;
         email: string;
@@ -859,7 +825,6 @@
       ).answer;
       console.log(answer);
       throw new Error("TODO: Administrator panel");
->>>>>>> 221927c2
     }
   );
   app.once("close", () => {
