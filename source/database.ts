--- conflicted
+++ resolved
@@ -776,7 +776,6 @@
     sql`
       ALTER TABLE "invitations" RENAME COLUMN "role" TO "courseRole";
       ALTER TABLE "enrollments" RENAME COLUMN "role" TO "courseRole";
-<<<<<<< HEAD
     `,
     sql`
       CREATE TABLE "configurations" (
@@ -983,9 +982,6 @@
         });
       }
     }
-=======
-    `
->>>>>>> 7b462bc9
   );
   app.once("close", () => {
     app.locals.database.close();
