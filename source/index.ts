import url from "node:url";
import fs from "fs-extra";
import express from "express";
import nodemailer from "nodemailer";

import database, { DatabaseLocals } from "./database.js";
import logging from "./logging.js";

import globalMiddlewares, {
  GlobalMiddlewaresOptions,
} from "./global-middlewares.js";
export { BaseMiddlewareLocals } from "./global-middlewares.js";

import liveUpdates, {
  LiveUpdatesLocals,
  LiveUpdatesMiddleware,
  LiveUpdatesDispatchHelper,
} from "./live-updates.js";
export { LiveUpdatesMiddlewareLocals } from "./live-updates.js";

import layouts, {
  BaseLayout,
  BoxLayout,
  ApplicationLayout,
  MainLayout,
  SettingsLayout,
  LogoPartial,
  PartialLayout,
  SpinnerPartial,
  ReportIssueHrefPartial,
  FlashHelper,
} from "./layouts.js";

import authentication, {
  SessionHelper,
  IsSignedOutMiddleware,
  IsSignedInMiddleware,
  SignInHandler,
  PasswordResetHelper,
  AuthenticationOptions,
  EmailVerificationMailer,
} from "./authentication.js";
export {
  IsSignedOutMiddlewareLocals,
  IsSignedInMiddlewareLocals,
} from "./authentication.js";

import about, { AboutHandler } from "./about.js";

import administrator, {
  CanCreateCourses,
  SystemRoleIconPartial,
  IsAdministratorMiddleware,
  CanCreateCoursesMiddleware,
  MayManageUserMiddleware,
  AdministratorLayout,
} from "./administrator.js";
export {
  CanCreateCourses,
  canCreateCourseses,
  SystemRole,
  systemRoles,
  IsAdministratorMiddlewareLocals,
  CanCreateCoursesMiddlewareLocals,
  MayManageUserMiddlewareLocals,
} from "./administrator.js";

import user, { UserPartial, UserSettingsLayout } from "./user.js";
export {
  UserAvatarlessBackgroundColor,
  userAvatarlessBackgroundColors,
  UserEmailNotificationsDigestsFrequency,
  userEmailNotificationsDigestsFrequencies,
} from "./user.js";

import course, {
  CoursePartial,
  CoursesPartial,
  CourseArchivedPartial,
  CourseRoleIconPartial,
  DefaultAccentColorHelper,
  IsEnrolledInCourseMiddleware,
  IsCourseStaffMiddleware,
  InvitationExistsMiddleware,
  MayManageInvitationMiddleware,
  IsInvitationUsableMiddleware,
  InvitationMailer,
  MayManageEnrollmentMiddleware,
  CourseSettingsLayout,
} from "./course.js";
export {
  CourseRole,
  courseRoles,
  EnrollmentAccentColor,
  enrollmentAccentColors,
  IsEnrolledInCourseMiddlewareLocals,
  IsCourseStaffMiddlewareLocals,
  InvitationExistsMiddlewareLocals,
  MayManageInvitationMiddlewareLocals,
  IsInvitationUsableMiddlewareLocals,
  MayManageEnrollmentMiddlewareLocals,
} from "./course.js";

import conversation, {
  ConversationLayout,
  ConversationPartial,
  ConversationTypeIconPartial,
  ConversationTypeTextColorPartial,
  GetConversationHelper,
  IsConversationAccessibleMiddleware,
  MayEditConversationHelper,
  MayEditConversationMiddleware,
} from "./conversation.js";
export {
  ConversationType,
  conversationTypes,
  AuthorEnrollment,
  AuthorEnrollmentUser,
  IsConversationAccessibleMiddlewareLocals,
  MayEditConversationMiddlewareLocals,
} from "./conversation.js";

import message, {
  GetMessageHelper,
  MessageExistsMiddleware,
  MayEditMessageHelper,
  MayEditMessageMiddleware,
  MayEndorseMessageHelper,
  MayEndorseMessageMiddleware,
  NotificationsMailer,
} from "./message.js";
export {
  MessageExistsMiddlewareLocals,
  MayEditMessageMiddlewareLocals,
  MayEndorseMessageMiddlewareLocals,
} from "./message.js";

import content, {
  ContentPartial,
  ContentEditorPartial,
  MentionUserSearchHandler,
  ContentPreviewHandler,
} from "./content.js";

import email, { SendEmailWorker } from "./email.js";
import demonstration, { DemonstrationHandler } from "./demonstration.js";
import error from "./error.js";

import helpers, {
  EmailRegExpHelper,
  IsDateHelper,
  IsExpiredHelper,
  SanitizeSearchHelper,
  HighlightSearchResultHelper,
  SplitSearchPhrasesHelper,
  SplitFilterablePhrasesHelper,
} from "./helpers.js";

export interface Courselore extends express.Express {
  locals: {
    options: {
      version: string;
      canonicalHost: string;
      metaCourseloreInvitation: string;
<<<<<<< HEAD
      canCreateCourses: CanCreateCourses;
=======
      tryHost: string;
>>>>>>> 7b462bc9
    } & Required<Options> &
      GlobalMiddlewaresOptions &
      AuthenticationOptions;
    handlers: {
      about: AboutHandler;
      signIn: SignInHandler;
      mentionUserSearch: MentionUserSearchHandler;
      contentPreview: ContentPreviewHandler;
      demonstration: DemonstrationHandler;
    };
    middlewares: {
      liveUpdates: LiveUpdatesMiddleware;
      isSignedOut: IsSignedOutMiddleware;
      isSignedIn: IsSignedInMiddleware;
      isAdministrator: IsAdministratorMiddleware;
      canCreateCourses: CanCreateCoursesMiddleware;
      mayManageUser: MayManageUserMiddleware;
      isEnrolledInCourse: IsEnrolledInCourseMiddleware;
      isCourseStaff: IsCourseStaffMiddleware;
      invitationExists: InvitationExistsMiddleware;
      mayManageInvitation: MayManageInvitationMiddleware;
      isInvitationUsable: IsInvitationUsableMiddleware;
      mayManageEnrollment: MayManageEnrollmentMiddleware;
      isConversationAccessible: IsConversationAccessibleMiddleware;
      mayEditConversation: MayEditConversationMiddleware;
      messageExists: MessageExistsMiddleware;
      mayEditMessage: MayEditMessageMiddleware;
      mayEndorseMessage: MayEndorseMessageMiddleware;
    };
    layouts: {
      base: BaseLayout;
      box: BoxLayout;
      application: ApplicationLayout;
      main: MainLayout;
      settings: SettingsLayout;
      partial: PartialLayout;
      userSettings: UserSettingsLayout;
      administratorPanel: AdministratorLayout;
      courseSettings: CourseSettingsLayout;
      conversation: ConversationLayout;
    };
    partials: {
      logo: LogoPartial;
      spinner: SpinnerPartial;
      reportIssueHref: ReportIssueHrefPartial;
      user: UserPartial;
      systemRoleIcon: SystemRoleIconPartial;
      course: CoursePartial;
      courses: CoursesPartial;
      courseArchived: CourseArchivedPartial;
      courseRoleIcon: CourseRoleIconPartial;
      conversation: ConversationPartial;
      conversationTypeIcon: ConversationTypeIconPartial;
      conversationTypeTextColor: ConversationTypeTextColorPartial;
      content: ContentPartial;
      contentEditor: ContentEditorPartial;
    };
    helpers: {
      liveUpdatesDispatch: LiveUpdatesDispatchHelper;
      Flash: FlashHelper;
      Session: SessionHelper;
      PasswordReset: PasswordResetHelper;
      defaultAccentColor: DefaultAccentColorHelper;
      getConversation: GetConversationHelper;
      mayEditConversation: MayEditConversationHelper;
      getMessage: GetMessageHelper;
      mayEditMessage: MayEditMessageHelper;
      mayEndorseMessage: MayEndorseMessageHelper;
      emailRegExp: EmailRegExpHelper;
      isDate: IsDateHelper;
      isExpired: IsExpiredHelper;
      sanitizeSearch: SanitizeSearchHelper;
      highlightSearchResult: HighlightSearchResultHelper;
      splitSearchPhrases: SplitSearchPhrasesHelper;
      splitFilterablePhrases: SplitFilterablePhrasesHelper;
    };
    mailers: {
      emailVerification: EmailVerificationMailer;
      invitation: InvitationMailer;
      notifications: NotificationsMailer;
    };
    workers: {
      sendEmail: SendEmailWorker;
    };
  } & DatabaseLocals &
    LiveUpdatesLocals;
}

export interface Options {
  host: string;
  administratorEmail: string;
  dataDirectory: string;
  sendMail: (
    mailOptions: nodemailer.SendMailOptions
  ) => Promise<nodemailer.SentMessageInfo>;
  demonstration: boolean;
  liveReload: boolean;
}

export default async (options: Options): Promise<Courselore> => {
  const app = express() as Courselore;
  app.locals.options = {
    version: JSON.parse(
      await fs.readFile(
        url.fileURLToPath(new URL("../package.json", import.meta.url)),
        "utf8"
      )
    ).version,
    canonicalHost: "courselore.org",
    metaCourseloreInvitation:
      "https://courselore.org/courses/8537410611/invitations/3667859788",
<<<<<<< HEAD
    liveReload: false,
=======
    tryHost: "try.courselore.org",
>>>>>>> 7b462bc9
    ...options,
  } as any;
  app.locals.handlers = {} as any;
  app.locals.middlewares = {} as any;
  app.locals.layouts = {} as any;
  app.locals.partials = {} as any;
  app.locals.helpers = {} as any;
  app.locals.mailers = {} as any;
  app.locals.workers = {} as any;
  await database(app);
  logging(app);
  globalMiddlewares(app);
  liveUpdates(app);
  await layouts(app);
  authentication(app);
  about(app);
  user(app);
  administrator(app);
  course(app);
  conversation(app);
  message(app);
  await content(app);
  email(app);
  demonstration(app);
  error(app);
  helpers(app);
  return app;
};<|MERGE_RESOLUTION|>--- conflicted
+++ resolved
@@ -162,11 +162,8 @@
       version: string;
       canonicalHost: string;
       metaCourseloreInvitation: string;
-<<<<<<< HEAD
+      tryHost: string;
       canCreateCourses: CanCreateCourses;
-=======
-      tryHost: string;
->>>>>>> 7b462bc9
     } & Required<Options> &
       GlobalMiddlewaresOptions &
       AuthenticationOptions;
@@ -278,11 +275,7 @@
     canonicalHost: "courselore.org",
     metaCourseloreInvitation:
       "https://courselore.org/courses/8537410611/invitations/3667859788",
-<<<<<<< HEAD
-    liveReload: false,
-=======
     tryHost: "try.courselore.org",
->>>>>>> 7b462bc9
     ...options,
   } as any;
   app.locals.handlers = {} as any;
