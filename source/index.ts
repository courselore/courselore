import url from "node:url";
import fs from "fs-extra";
import express from "express";
import nodemailer from "nodemailer";

import database, { DatabaseLocals } from "./database.js";
import logging from "./logging.js";

import globalMiddlewares, {
  GlobalMiddlewaresOptions,
} from "./global-middlewares.js";
export { BaseMiddlewareLocals } from "./global-middlewares.js";

import liveUpdates, {
  LiveUpdatesLocals,
  LiveUpdatesMiddleware,
  LiveUpdatesDispatchHelper,
} from "./live-updates.js";
export { LiveUpdatesMiddlewareLocals } from "./live-updates.js";

import layouts, {
  BaseLayout,
  BoxLayout,
  ApplicationLayout,
  MainLayout,
  SettingsLayout,
  LogoPartial,
  PartialLayout,
  SpinnerPartial,
  ReportIssueHrefPartial,
  FlashHelper,
} from "./layouts.js";

import authentication, {
  SessionHelper,
  IsSignedOutMiddleware,
  IsSignedInMiddleware,
  SignInHandler,
  PasswordResetHelper,
  AuthenticationOptions,
  EmailVerificationMailer,
} from "./authentication.js";
export {
  IsSignedOutMiddlewareLocals,
  IsSignedInMiddlewareLocals,
} from "./authentication.js";

import about, { AboutHandler } from "./about.js";

import administrator, {
  SystemRoleIconPartial,
  IsAdministratorMiddleware,
  CanCreateCoursesMiddleware,
  MayManageUserSystemRolesMiddleware,
  AdministratorLayout,
} from "./administrator.js";
export {
  IsAdministratorMiddlewareLocals,
  CanCreateCoursesMiddlewareLocals,
  MayManageUserSystemRolesMiddlewareLocals,
  CanCreateCourses,
  canCreateCourseses,
  SystemRole,
  systemRoles,
} from "./administrator.js";

import user, { UserPartial, UserSettingsLayout } from "./user.js";
export {
  UserAvatarlessBackgroundColor,
  userAvatarlessBackgroundColors,
  UserEmailNotificationsDigestsFrequency,
  userEmailNotificationsDigestsFrequencies,
} from "./user.js";

import course, {
  CoursePartial,
  CoursesPartial,
  CourseArchivedPartial,
  CourseRoleIconPartial,
  DefaultAccentColorHelper,
  IsEnrolledInCourseMiddleware,
  IsCourseStaffMiddleware,
  InvitationExistsMiddleware,
  MayManageInvitationMiddleware,
  IsInvitationUsableMiddleware,
  InvitationMailer,
  MayManageEnrollmentMiddleware,
  CourseSettingsLayout,
} from "./course.js";
export {
  CourseRole,
  courseRoles,
  EnrollmentAccentColor,
  enrollmentAccentColors,
  IsEnrolledInCourseMiddlewareLocals,
  IsCourseStaffMiddlewareLocals,
  InvitationExistsMiddlewareLocals,
  MayManageInvitationMiddlewareLocals,
  IsInvitationUsableMiddlewareLocals,
  MayManageEnrollmentMiddlewareLocals,
} from "./course.js";

import conversation, {
  ConversationLayout,
  ConversationPartial,
  ConversationTypeIconPartial,
  ConversationTypeTextColorPartial,
  GetConversationHelper,
  IsConversationAccessibleMiddleware,
  MayEditConversationHelper,
  MayEditConversationMiddleware,
} from "./conversation.js";
export {
  ConversationType,
  conversationTypes,
  AuthorEnrollment,
  AuthorEnrollmentUser,
  IsConversationAccessibleMiddlewareLocals,
  MayEditConversationMiddlewareLocals,
} from "./conversation.js";

import message, {
  GetMessageHelper,
  MessageExistsMiddleware,
  MayEditMessageHelper,
  MayEditMessageMiddleware,
  MayEndorseMessageHelper,
  MayEndorseMessageMiddleware,
  NotificationsMailer,
} from "./message.js";
export {
  MessageExistsMiddlewareLocals,
  MayEditMessageMiddlewareLocals,
  MayEndorseMessageMiddlewareLocals,
} from "./message.js";

import content, {
  ContentPartial,
  ContentEditorPartial,
  MentionUserSearchHandler,
  ContentPreviewHandler,
} from "./content.js";

import email, { SendEmailWorker } from "./email.js";
import demonstration from "./demonstration.js";
import error from "./error.js";

import helpers, {
  EmailRegExpHelper,
  IsDateHelper,
  IsExpiredHelper,
  SanitizeSearchHelper,
  HighlightSearchResultHelper,
  SplitSearchPhrasesHelper,
  SplitFilterablePhrasesHelper,
} from "./helpers.js";

export interface Courselore extends express.Express {
  locals: {
    options: {
      version: string;
      canonicalBaseURL: string;
      metaCourseloreInvitation: string;
      demonstration?: boolean;
      canCreateCourses: string;
      administratorEmail: string;
    } & Required<Options> &
      GlobalMiddlewaresOptions &
      AuthenticationOptions;
    handlers: {
      about: AboutHandler;
      signIn: SignInHandler;
      mentionUserSearch: MentionUserSearchHandler;
      contentPreview: ContentPreviewHandler;
    };
    middlewares: {
      liveUpdates: LiveUpdatesMiddleware;
      isSignedOut: IsSignedOutMiddleware;
      isSignedIn: IsSignedInMiddleware;
      isAdministrator: IsAdministratorMiddleware;
      canCreateCourses: CanCreateCoursesMiddleware;
      mayManageUserSystemRoles: MayManageUserSystemRolesMiddleware;
      isEnrolledInCourse: IsEnrolledInCourseMiddleware;
      isCourseStaff: IsCourseStaffMiddleware;
      invitationExists: InvitationExistsMiddleware;
      mayManageInvitation: MayManageInvitationMiddleware;
      isInvitationUsable: IsInvitationUsableMiddleware;
      mayManageEnrollment: MayManageEnrollmentMiddleware;
      isConversationAccessible: IsConversationAccessibleMiddleware;
      mayEditConversation: MayEditConversationMiddleware;
      messageExists: MessageExistsMiddleware;
      mayEditMessage: MayEditMessageMiddleware;
      mayEndorseMessage: MayEndorseMessageMiddleware;
    };
    layouts: {
      base: BaseLayout;
      box: BoxLayout;
      application: ApplicationLayout;
      main: MainLayout;
      settings: SettingsLayout;
      partial: PartialLayout;
      userSettings: UserSettingsLayout;
      courseSettings: CourseSettingsLayout;
      administratorPanel: AdministratorLayout;
      conversation: ConversationLayout;
    };
    partials: {
      logo: LogoPartial;
      spinner: SpinnerPartial;
      reportIssueHref: ReportIssueHrefPartial;
      user: UserPartial;
      course: CoursePartial;
      courses: CoursesPartial;
      courseArchived: CourseArchivedPartial;
<<<<<<< HEAD
      enrollmentRoleIcon: EnrollmentRoleIconPartial;
      systemRoleIcon: SystemRoleIconPartial;
=======
      courseRoleIcon: CourseRoleIconPartial;
>>>>>>> 221927c2
      conversation: ConversationPartial;
      conversationTypeIcon: ConversationTypeIconPartial;
      conversationTypeTextColor: ConversationTypeTextColorPartial;
      content: ContentPartial;
      contentEditor: ContentEditorPartial;
    };
    helpers: {
      liveUpdatesDispatch: LiveUpdatesDispatchHelper;
      Flash: FlashHelper;
      Session: SessionHelper;
      PasswordReset: PasswordResetHelper;
      defaultAccentColor: DefaultAccentColorHelper;
      getConversation: GetConversationHelper;
      mayEditConversation: MayEditConversationHelper;
      getMessage: GetMessageHelper;
      mayEditMessage: MayEditMessageHelper;
      mayEndorseMessage: MayEndorseMessageHelper;
      emailRegExp: EmailRegExpHelper;
      isDate: IsDateHelper;
      isExpired: IsExpiredHelper;
      sanitizeSearch: SanitizeSearchHelper;
      highlightSearchResult: HighlightSearchResultHelper;
      splitSearchPhrases: SplitSearchPhrasesHelper;
      splitFilterablePhrases: SplitFilterablePhrasesHelper;
    };
    mailers: {
      emailVerification: EmailVerificationMailer;
      invitation: InvitationMailer;
      notifications: NotificationsMailer;
    };
    workers: {
      sendEmail: SendEmailWorker;
    };
  } & DatabaseLocals &
    LiveUpdatesLocals;
}

export interface Options {
  dataDirectory: string;
  baseURL: string;
  sendMail: (
    mailOptions: nodemailer.SendMailOptions
  ) => Promise<nodemailer.SentMessageInfo>;
  liveReload?: boolean;
}

export default async (options: Options): Promise<Courselore> => {
  const app = express() as Courselore;
  app.locals.options = {
    version: JSON.parse(
      await fs.readFile(
        url.fileURLToPath(new URL("../package.json", import.meta.url)),
        "utf8"
      )
    ).version,
    canonicalBaseURL: "https://courselore.org",
    metaCourseloreInvitation:
      "https://courselore.org/courses/8537410611/invitations/3667859788",
    liveReload: false,
    ...options,
  } as any;
  app.locals.handlers = {} as any;
  app.locals.middlewares = {} as any;
  app.locals.layouts = {} as any;
  app.locals.partials = {} as any;
  app.locals.helpers = {} as any;
  app.locals.mailers = {} as any;
  app.locals.workers = {} as any;
  await database(app);
  logging(app);
  globalMiddlewares(app);
  liveUpdates(app);
  await layouts(app);
  authentication(app);
  about(app);
  user(app);
  administrator(app);
  course(app);
  conversation(app);
  message(app);
  await content(app);
  email(app);
  demonstration(app);
  error(app);
  helpers(app);
  return app;
};<|MERGE_RESOLUTION|>--- conflicted
+++ resolved
@@ -209,15 +209,11 @@
       spinner: SpinnerPartial;
       reportIssueHref: ReportIssueHrefPartial;
       user: UserPartial;
+      systemRoleIcon: SystemRoleIconPartial;
       course: CoursePartial;
       courses: CoursesPartial;
       courseArchived: CourseArchivedPartial;
-<<<<<<< HEAD
-      enrollmentRoleIcon: EnrollmentRoleIconPartial;
-      systemRoleIcon: SystemRoleIconPartial;
-=======
       courseRoleIcon: CourseRoleIconPartial;
->>>>>>> 221927c2
       conversation: ConversationPartial;
       conversationTypeIcon: ConversationTypeIconPartial;
       conversationTypeTextColor: ConversationTypeTextColorPartial;
