import express from "express";
import { asyncHandler } from "@leafac/express-async-handler";
import { sql } from "@leafac/sqlite";
import { html } from "@leafac/html";
import argon2 from "argon2";
import casual from "casual";
import lodash from "lodash";
import slugify from "@sindresorhus/slugify";
import cryptoRandomString from "crypto-random-string";
import {
  Courselore,
  BaseMiddlewareLocals,
  IsSignedOutMiddlewareLocals,
  IsSignedInMiddlewareLocals,
  userAvatarlessBackgroundColors,
  userEmailNotificationsDigestsFrequencies,
  CourseRole,
  courseRoles,
  enrollmentAccentColors,
  ConversationType,
  conversationTypes,
} from "./index.js";

<<<<<<< HEAD
export type DemonstrationHandler = express.RequestHandler<
  {},
  any,
  {},
  {},
  IsSignedOutMiddlewareLocals & Partial<IsSignedInMiddlewareLocals>
>;
=======
export default (app: Courselore): void => {
  if (app.locals.options.demonstration)
    app.post<{}, any, {}, {}, BaseMiddlewareLocals>(
      "/demonstration-data",
      asyncHandler(async (req, res) => {
        const password = await argon2.hash(
          "courselore",
          app.locals.options.argon2
        );
        const avatarIndices = lodash.shuffle(lodash.range(250));
        const [demonstrationUser, ...users] = lodash.times(151, () => {
          const name = casual.full_name;
          const biographySource = casual.sentences(lodash.random(5, 7));
          const isEmailNotificationsForNone = Math.random() < 0.1;
          const isEmailNotificationsForMentions =
            !isEmailNotificationsForNone && Math.random() < 0.8;
          const isEmailNotificationsForMessagesInConversationsInWhichYouParticipated =
            !isEmailNotificationsForNone && Math.random() < 0.8;
          const isEmailNotificationsForMessagesInConversationsYouStarted =
            isEmailNotificationsForMessagesInConversationsInWhichYouParticipated ||
            (!isEmailNotificationsForNone && Math.random() < 0.8);
          return app.locals.database.get<{
            id: number;
            email: string;
            name: string;
          }>(
            sql`
              INSERT INTO "users" (
                "createdAt",
                "lastSeenOnlineAt",
                "reference",
                "email",
                "password",
                "emailVerifiedAt",
                "name",
                "nameSearch",
                "avatar",
                "avatarlessBackgroundColor",
                "biographySource",
                "biographyPreprocessed",
                "emailNotificationsForAllMessagesAt",
                "emailNotificationsForMentionsAt",
                "emailNotificationsForMessagesInConversationsInWhichYouParticipatedAt",
                "emailNotificationsForMessagesInConversationsYouStartedAt",
                "emailNotificationsDigestsFrequency"
              )
              VALUES (
                ${new Date().toISOString()},
                ${new Date(
                  Date.now() -
                    (Math.random() < 0.5
                      ? 0
                      : lodash.random(0, 5 * 60 * 60 * 1000))
                ).toISOString()},
                ${cryptoRandomString({ length: 20, type: "numeric" })},
                ${`${slugify(name)}--${cryptoRandomString({
                  length: 5,
                  type: "numeric",
                })}@courselore.org`},
                ${password},
                ${new Date().toISOString()},
                ${name},
                ${html`${name}`},
                ${
                  Math.random() < 0.6
                    ? `https://${
                        app.locals.options.host
                      }/node_modules/fake-avatars/avatars/${avatarIndices.shift()}.png`
                    : null
                },
                ${lodash.sample(userAvatarlessBackgroundColors)},
                ${biographySource},
                ${
                  app.locals.partials.content({
                    req,
                    res,
                    type: "source",
                    content: biographySource,
                  }).preprocessed
                },
                ${
                  isEmailNotificationsForMentions &&
                  isEmailNotificationsForMessagesInConversationsInWhichYouParticipated &&
                  isEmailNotificationsForMessagesInConversationsYouStarted &&
                  Math.random() < 0.3
                    ? new Date().toISOString()
                    : null
                },
                ${
                  isEmailNotificationsForMentions
                    ? new Date().toISOString()
                    : null
                },
                ${
                  isEmailNotificationsForMessagesInConversationsInWhichYouParticipated
                    ? new Date().toISOString()
                    : null
                },
                ${
                  isEmailNotificationsForMessagesInConversationsYouStarted
                    ? new Date().toISOString()
                    : null
                },
                ${
                  (isEmailNotificationsForMentions ||
                    isEmailNotificationsForMessagesInConversationsInWhichYouParticipated ||
                    isEmailNotificationsForMessagesInConversationsYouStarted) &&
                  Math.random() < 0.9
                    ? lodash.sample(userEmailNotificationsDigestsFrequencies)
                    : null
                }
              )
              RETURNING *
            `
          )!;
        });

        const year = new Date().getFullYear().toString();
        const month = new Date().getMonth() + 1;
        const term = month < 4 || month > 9 ? "Spring" : "Fall";
        const institution = "Johns Hopkins University";
        for (const {
          name,
          code,
          courseRole: courseRole,
          accentColor,
          enrollmentsUsers,
          isArchived,
        } of [
          {
            name: "Principles of Programming Languages",
            code: "CS 601.426",
            courseRole: courseRoles[1],
            accentColor: enrollmentAccentColors[0],
            enrollmentsUsers: users.slice(1, 101),
          },
          {
            name: "Pharmacology",
            code: "MD 401.324",
            courseRole: courseRoles[0],
            accentColor: enrollmentAccentColors[1],
            enrollmentsUsers: users.slice(25, 125),
          },
          {
            name: "Object-Oriented Software Engineering",
            code: "EN 601.421",
            courseRole: courseRoles[1],
            accentColor: enrollmentAccentColors[2],
            enrollmentsUsers: users.slice(51, 151),
            isArchived: true,
          },
        ].reverse()) {
          const course = app.locals.database.get<{
            id: number;
            nextConversationReference: number;
          }>(
            sql`
              INSERT INTO "courses" (
                "createdAt",
                "reference",
                "archivedAt",
                "name",
                "year",
                "term",
                "institution",
                "code",      
                "nextConversationReference"
              )
              VALUES (
                ${new Date().toISOString()},
                ${cryptoRandomString({ length: 10, type: "numeric" })},
                ${isArchived ? new Date().toISOString() : null},
                ${name},
                ${year},
                ${term},
                ${institution},
                ${code},
                ${lodash.random(30, 50)}
              )
              RETURNING *
            `
          )!;

          const enrollment = app.locals.database.get<{
            id: number;
            courseRole: CourseRole;
          }>(
            sql`
              INSERT INTO "enrollments" ("createdAt", "user", "course", "reference", "courseRole", "accentColor")
              VALUES (
                ${new Date().toISOString()},
                ${demonstrationUser.id},
                ${course.id},
                ${cryptoRandomString({ length: 10, type: "numeric" })},
                ${courseRole},
                ${accentColor}
              )
              RETURNING *
            `
          )!;
>>>>>>> 7b462bc9

export default (app: Courselore): void => {
  if (app.locals.options.demonstration) {
    app.locals.handlers.demonstration = asyncHandler(async (req, res) => {
      // TODO: Administrative panel: In ‘try.courselore.org’ no one should be administrator
      const includeAdmins =
        app.locals.database.get<{ count: number }>(
          sql`
            SELECT COUNT(*) AS "count"
            FROM "users"
          `
        )!.count === 0 || res.locals.user?.systemRole === "administrator";
      const password = await argon2.hash(
        "courselore",
        app.locals.options.argon2
      );
      const avatarIndices = lodash.shuffle(lodash.range(250));
      const users = lodash.times(151, (userIndex) => {
        const name = casual.full_name;
        const biographySource = casual.sentences(lodash.random(5, 7));
        const isEmailNotificationsForNone = Math.random() < 0.1;
        const isEmailNotificationsForMentions =
          !isEmailNotificationsForNone && Math.random() < 0.8;
        const isEmailNotificationsForMessagesInConversationsInWhichYouParticipated =
          !isEmailNotificationsForNone && Math.random() < 0.8;
        const isEmailNotificationsForMessagesInConversationsYouStarted =
          isEmailNotificationsForMessagesInConversationsInWhichYouParticipated ||
          (!isEmailNotificationsForNone && Math.random() < 0.8);
        return app.locals.database.get<{
          id: number;
          email: string;
          name: string;
        }>(
          sql`
                INSERT INTO "users" (
                  "createdAt",
                  "lastSeenOnlineAt",
                  "reference",
                  "email",
                  "password",
                  "emailVerifiedAt",
                  "name",
                  "nameSearch",
                  "avatar",
                  "avatarlessBackgroundColor",
                  "biographySource",
                  "biographyPreprocessed",
                  "systemRole",
                  "emailNotificationsForAllMessagesAt",
                  "emailNotificationsForMentionsAt",
                  "emailNotificationsForMessagesInConversationsInWhichYouParticipatedAt",
                  "emailNotificationsForMessagesInConversationsYouStartedAt",
                  "emailNotificationsDigestsFrequency"
                )
                VALUES (
                  ${new Date().toISOString()},
                  ${new Date(
                    Date.now() -
                      (Math.random() < 0.5
                        ? 0
                        : lodash.random(0, 5 * 60 * 60 * 1000))
                  ).toISOString()},
                  ${cryptoRandomString({ length: 20, type: "numeric" })},
                  ${`${slugify(name)}--${cryptoRandomString({
                    length: 5,
                    type: "numeric",
                  })}@courselore.org`},
                  ${password},
                  ${new Date().toISOString()},
                  ${name},
                  ${html`${name}`},
                  ${
                    Math.random() < 0.6
                      ? `${
                          app.locals.options.baseURL
                        }/node_modules/fake-avatars/avatars/${avatarIndices.shift()}.png`
                      : null
                  },
                  ${lodash.sample(userAvatarlessBackgroundColors)},
                  ${biographySource},
                  ${
                    app.locals.partials.content({
                      req,
                      res,
                      type: "source",
                      content: biographySource,
                    }).preprocessed
                  },
                  ${
                    !includeAdmins
                      ? "none"
                      : userIndex === 0 || Math.random() < 0.1
                      ? "administrator"
                      : Math.random() < 0.3
                      ? "staff"
                      : "none"
                  },
                  ${
                    isEmailNotificationsForMentions &&
                    isEmailNotificationsForMessagesInConversationsInWhichYouParticipated &&
                    isEmailNotificationsForMessagesInConversationsYouStarted &&
                    Math.random() < 0.3
                      ? new Date().toISOString()
                      : null
                  },
                  ${
                    isEmailNotificationsForMentions
                      ? new Date().toISOString()
                      : null
                  },
                  ${
                    isEmailNotificationsForMessagesInConversationsInWhichYouParticipated
                      ? new Date().toISOString()
                      : null
                  },
                  ${
                    isEmailNotificationsForMessagesInConversationsYouStarted
                      ? new Date().toISOString()
                      : null
                  },
                  ${
                    (isEmailNotificationsForMentions ||
                      isEmailNotificationsForMessagesInConversationsInWhichYouParticipated ||
                      isEmailNotificationsForMessagesInConversationsYouStarted) &&
                    Math.random() < 0.9
                      ? lodash.sample(userEmailNotificationsDigestsFrequencies)
                      : null
                  }
                )
                RETURNING *
              `
        )!;
      });
      const demonstrationUser = res.locals.user ?? users.shift()!;

      const year = new Date().getFullYear().toString();
      const month = new Date().getMonth() + 1;
      const term = month < 4 || month > 9 ? "Spring" : "Fall";
      const institution = "Johns Hopkins University";
      for (const {
        name,
        code,
        courseRole: courseRole,
        accentColor,
        enrollmentsUsers,
        isArchived,
      } of [
        {
          name: "Principles of Programming Languages",
          code: "CS 601.426",
          courseRole: courseRoles[1],
          accentColor: enrollmentAccentColors[0],
          enrollmentsUsers: users.slice(0, 100),
        },
        {
          name: "Pharmacology",
          code: "MD 401.324",
          courseRole: courseRoles[0],
          accentColor: enrollmentAccentColors[1],
          enrollmentsUsers: users.slice(25, 125),
        },
        {
          name: "Object-Oriented Software Engineering",
          code: "EN 601.421",
          courseRole: courseRoles[1],
          accentColor: enrollmentAccentColors[2],
          enrollmentsUsers: users.slice(50, 150),
          isArchived: true,
        },
      ].reverse()) {
        const course = app.locals.database.get<{
          id: number;
          nextConversationReference: number;
        }>(
          sql`
                INSERT INTO "courses" (
                  "createdAt",
                  "reference",
                  "archivedAt",
                  "name",
                  "year",
                  "term",
                  "institution",
                  "code",      
                  "nextConversationReference"
                )
                VALUES (
                  ${new Date().toISOString()},
                  ${cryptoRandomString({ length: 10, type: "numeric" })},
                  ${isArchived ? new Date().toISOString() : null},
                  ${name},
                  ${year},
                  ${term},
                  ${institution},
                  ${code},
                  ${lodash.random(30, 50)}
                )
                RETURNING *
              `
        )!;

        const enrollment = app.locals.database.get<{
          id: number;
          courseRole: CourseRole;
        }>(
          sql`
                INSERT INTO "enrollments" ("createdAt", "user", "course", "reference", "courseRole", "accentColor")
                VALUES (
                  ${new Date().toISOString()},
                  ${demonstrationUser.id},
                  ${course.id},
                  ${cryptoRandomString({ length: 10, type: "numeric" })},
                  ${courseRole},
                  ${accentColor}
                )
                RETURNING *
              `
        )!;

        for (const _ of lodash.times(20)) {
          const expiresAt =
            Math.random() < 0.3
              ? new Date(
                  Date.now() +
                    lodash.random(
                      -30 * 24 * 60 * 60 * 1000,
                      30 * 24 * 60 * 60 * 1000
                    )
                ).toISOString()
              : null;
          const user = Math.random() < 0.5 ? lodash.sample(users)! : null;
          app.locals.database.run(
            sql`
                  INSERT INTO "invitations" (
                    "createdAt",
                    "expiresAt",
                    "usedAt",
                    "course",
                    "reference",
                    "email",
                    "name",
                    "courseRole"
                  )
                  VALUES (
                    ${new Date().toISOString()},
                    ${expiresAt},
                    ${
                      user === null || Math.random() < 0.4
                        ? null
                        : new Date(
                            (expiresAt === null
                              ? Date.now()
                              : Math.min(
                                  Date.now(),
                                  new Date(expiresAt).getTime()
                                )) - lodash.random(20 * 24 * 60 * 60 * 1000)
                          ).toISOString()
                    },
                    ${course.id},
                    ${cryptoRandomString({ length: 10, type: "numeric" })},
                    ${user?.email},
                    ${Math.random() < 0.5 ? user?.name : null},
                    ${courseRoles[Math.random() < 0.1 ? 1 : 0]}
                  )
                `
          );
        }

        const enrollments: { id: number; courseRole: CourseRole }[] = [
          enrollment,
          ...enrollmentsUsers.map(
            (enrollmentUser) =>
              app.locals.database.get<{
                id: number;
                courseRole: CourseRole;
              }>(
                sql`
                      INSERT INTO "enrollments" ("createdAt", "user", "course", "reference", "courseRole", "accentColor")
                      VALUES (
                        ${new Date().toISOString()},
                        ${enrollmentUser.id},
                        ${course.id},
                        ${cryptoRandomString({ length: 10, type: "numeric" })},
                        ${courseRoles[Math.random() < 0.1 ? 1 : 0]},
                        ${lodash.sample(enrollmentAccentColors)!}
                      )
                      RETURNING *
                    `
              )!
          ),
        ];
        const staff = enrollments.filter(
          (enrollment) => enrollment.courseRole === "staff"
        );

        const tags: { id: number }[] = [
          { name: "Assignment 1", staffOnlyAt: null },
          { name: "Assignment 2", staffOnlyAt: null },
          { name: "Assignment 3", staffOnlyAt: null },
          { name: "Assignment 4", staffOnlyAt: null },
          { name: "Assignment 5", staffOnlyAt: null },
          { name: "Assignment 6", staffOnlyAt: null },
          { name: "Assignment 7", staffOnlyAt: null },
          { name: "Assignment 8", staffOnlyAt: null },
          { name: "Assignment 9", staffOnlyAt: null },
          { name: "Assignment 10", staffOnlyAt: null },
          {
            name: "Change for Next Year",
            staffOnlyAt: new Date().toISOString(),
          },
          {
            name: "Duplicate Question",
            staffOnlyAt: new Date().toISOString(),
          },
        ].map(
          ({ name, staffOnlyAt }) =>
            app.locals.database.get<{ id: number }>(
              sql`
                    INSERT INTO "tags" ("createdAt", "course", "reference", "name", "staffOnlyAt")
                    VALUES (
                      ${new Date().toISOString()},
                      ${course.id},
                      ${cryptoRandomString({ length: 10, type: "numeric" })},
                      ${name},
                      ${staffOnlyAt}
                    )
                    RETURNING *
                  `
            )!
        );

        const conversationCreatedAts = [
          new Date(Date.now() - 2 * 60 * 60 * 1000).toISOString(),
        ];
        for (
          let conversationReference = 2;
          conversationReference < course.nextConversationReference;
          conversationReference++
        )
          conversationCreatedAts.unshift(
            new Date(
              new Date(conversationCreatedAts[0]).getTime() -
                lodash.random(6 * 60 * 60 * 1000, 2 * 24 * 60 * 60 * 1000)
            ).toISOString()
          );

        for (
          let conversationReference = 1;
          conversationReference < course.nextConversationReference;
          conversationReference++
        ) {
          const conversationCreatedAt =
            conversationCreatedAts[conversationReference - 1];
          const type =
            conversationTypes[
              Math.random() < 0.5 ? 0 : Math.random() < 0.8 ? 1 : 2
            ];
          const nextMessageReference =
            type === "chat" ? lodash.random(50, 100) : lodash.random(2, 30);
          const messageCreatedAts = [conversationCreatedAt];
          for (
            let messageReference = 1;
            messageReference < nextMessageReference;
            messageReference++
          )
            messageCreatedAts.push(
              new Date(
                Math.min(
                  Date.now(),
                  new Date(
                    messageCreatedAts[messageCreatedAts.length - 1]
                  ).getTime() + lodash.random(12 * 60 * 60 * 1000)
                )
              ).toISOString()
            );
          const title = `${lodash.capitalize(
            casual.words(lodash.random(3, 9))
          )}${type === "question" ? "?" : ""}`;
          const conversationAuthorEnrollment = lodash.sample(enrollments)!;
          const conversation = app.locals.database.get<{
            id: number;
            authorEnrollment: number | null;
            anonymousAt: string | null;
            type: ConversationType;
            staffOnlyAt: string | null;
            title: string;
          }>(
            sql`
                INSERT INTO "conversations" (
                  "createdAt",
                  "updatedAt",
                  "course",
                  "reference",
                  "authorEnrollment",
                  "anonymousAt",      
                  "type",
                  "resolvedAt",
                  "pinnedAt",
                  "staffOnlyAt",
                  "title",
                  "titleSearch",
                  "nextMessageReference"
                )
                VALUES (
                  ${conversationCreatedAt},
                  ${messageCreatedAts[messageCreatedAts.length - 1]},
                  ${course.id},
                  ${String(conversationReference)},
                  ${conversationAuthorEnrollment.id},
                  ${
                    conversationAuthorEnrollment.courseRole !== "staff" &&
                    Math.random() < 0.5
                      ? new Date().toISOString()
                      : null
                  },
                  ${type},
                  ${
                    type === "question" && Math.random() < 0.75
                      ? new Date().toISOString()
                      : null
                  },
                  ${Math.random() < 0.15 ? new Date().toISOString() : null},
                  ${Math.random() < 0.25 ? new Date().toISOString() : null},
                  ${title},
                  ${html`${title}`},
                  ${nextMessageReference}
                )
                RETURNING *
              `
          )!;

          app.locals.database.run(
            sql`
                  INSERT INTO "taggings" ("createdAt", "conversation", "tag")
                  VALUES (
                    ${new Date().toISOString()},
                    ${conversation.id},
                    ${lodash.sample(tags)!.id}
                  )
                `
          );

          for (
            let messageReference = 1;
            messageReference < nextMessageReference;
            messageReference++
          ) {
            const messageCreatedAt = messageCreatedAts[messageReference - 1];
            const contentSource =
              type === "chat" && Math.random() < 0.9
                ? casual.sentences(lodash.random(1, 2))
                : lodash
                    .times(lodash.random(1, 6), () =>
                      casual.sentences(lodash.random(1, 6))
                    )
                    .join("\n\n");
            const processedContent = app.locals.partials.content({
              req,
              res,
              type: "source",
              content: contentSource,
              decorate: true,
            });
            const messageAuthorEnrollment =
              messageReference === 1
                ? conversationAuthorEnrollment
                : Math.random() < 0.05
                ? null
                : lodash.sample(enrollments)!;
            const message = app.locals.database.get<{ id: number }>(
              sql`
                    INSERT INTO "messages" (
                      "createdAt",
                      "updatedAt",
                      "conversation",
                      "reference",
                      "authorEnrollment",
                      "anonymousAt",
                      "answerAt",
                      "contentSource",
                      "contentPreprocessed",
                      "contentSearch"
                    )
                    VALUES (
                      ${messageCreatedAt},
                      ${
                        Math.random() < 0.8
                          ? null
                          : new Date(
                              Math.min(
                                Date.now(),
                                new Date(messageCreatedAt).getTime() +
                                  lodash.random(
                                    5 * 60 * 60 * 1000,
                                    18 * 60 * 60 * 1000
                                  )
                              )
                            ).toISOString()
                      },
                      ${conversation.id},
                      ${String(messageReference)},
                      ${messageAuthorEnrollment?.id},
                      ${
                        messageReference === 1
                          ? conversation.anonymousAt
                          : messageAuthorEnrollment?.courseRole !== "staff" &&
                            Math.random() < 0.5
                          ? new Date().toISOString()
                          : null
                      },
                      ${Math.random() < 0.5 ? new Date().toISOString() : null},
                      ${contentSource},
                      ${processedContent.preprocessed},
                      ${processedContent.search}
                    )
                    RETURNING *
                  `
            )!;

            const readers =
              conversation.staffOnlyAt === null ? enrollments : staff;
            let readingCreatedAt = messageCreatedAt;
            for (const enrollment of lodash.sampleSize(
              readers,
              lodash.random(1, readers.length)
            )) {
              readingCreatedAt = new Date(
                Math.min(
                  Date.now(),
                  new Date(readingCreatedAt).getTime() +
                    lodash.random(12 * 60 * 60 * 1000)
                )
              ).toISOString();
              app.locals.database.run(
                sql`
                      INSERT INTO "readings" ("createdAt", "message", "enrollment")
                      VALUES (
                        ${readingCreatedAt},
                        ${message.id},
                        ${enrollment.id}
                      )
                    `
              );
            }

            for (const enrollment of lodash.sampleSize(
              staff,
              Math.random() < 0.8 ? 0 : lodash.random(2)
            ))
              app.locals.database.run(
                sql`
                      INSERT INTO "endorsements" ("createdAt", "message", "enrollment")
                      VALUES (
                        ${new Date().toISOString()},
                        ${message.id},
                        ${enrollment.id}
                      )
                    `
              );

            for (const enrollment of lodash.sampleSize(
              enrollments,
              Math.random() < (conversation.type === "chat" ? 0.9 : 0.5)
                ? 0
                : lodash.random(5)
            ))
              app.locals.database.run(
                sql`
                      INSERT INTO "likes" ("createdAt", "message", "enrollment")
                      VALUES (
                        ${new Date().toISOString()},
                        ${message.id},
                        ${enrollment.id}
                      )
                    `
              );
          }
        }
      }

      if (res.locals.user === undefined)
        app.locals.helpers.Session.open({
          req,
          res,
          userId: demonstrationUser.id,
        });
<<<<<<< HEAD

      app.locals.helpers.Flash.set({
        req,
        res,
        theme: "green",
        content: html`
          Demonstration data including users, courses, conversations, and so
          forth, have been created and you’ve been signed in as a demonstration
          user to give you a better idea of what Courselore looks like in use.
          If you wish to sign in as another one of the demonstration users,
          their password is “courselore”.
        `,
      });
      res.redirect(303, app.locals.options.baseURL);
    });

    app.post<{}, any, {}, {}, IsSignedOutMiddlewareLocals>(
      "/demonstration-data",
      ...app.locals.middlewares.isSignedOut,
      (req, res, next) => app.locals.handlers.demonstration(req, res, next)
    );

    app.post<{}, any, {}, {}, IsSignedInMiddlewareLocals>(
      "/demonstration-data",
      ...app.locals.middlewares.isSignedIn,
      (req, res, next) => app.locals.handlers.demonstration(req, res, next)
=======
        app.locals.helpers.Flash.set({
          req,
          res,
          theme: "green",
          content: html`
            Demonstration data including users, courses, conversations, and so
            forth, have been created and you’ve been signed in as a
            demonstration user to give you a better idea of what Courselore
            looks like in use. If you wish to sign in as another one of the
            demonstration users, their password is “courselore”.
          `,
        });
        res.redirect(303, `https://${app.locals.options.host}`);
      })
>>>>>>> 7b462bc9
    );
  }

  if (process.env.NODE_ENV !== "production")
    app.delete<{}, any, {}, {}, BaseMiddlewareLocals>(
      "/turn-off",
      (req, res) => {
        res.send(
          app.locals.layouts.box({
            req,
            res,
            head: html`
              <title>
                Thanks for Trying! · Courselore · Communication Platform for
                Education
              </title>
            `,
            body: html`
              <p class="strong">Thanks for trying Courselore!</p>
              <p>
                Next steps:
                <a
                  href="https://github.com/courselore/courselore/blob/main/documentation/self-hosting.md"
                  class="link"
                  >Learn how to install Courselore on your own server</a
                >
                or
                <a
                  href="https://github.com/courselore/courselore/blob/main/documentation/setting-up-for-development.md"
                  class="link"
                  >learn how to setup for development</a
                >.
              </p>
            `,
          })
        );
        process.exit(0);
      }
    );
};<|MERGE_RESOLUTION|>--- conflicted
+++ resolved
@@ -21,7 +21,6 @@
   conversationTypes,
 } from "./index.js";
 
-<<<<<<< HEAD
 export type DemonstrationHandler = express.RequestHandler<
   {},
   any,
@@ -29,208 +28,6 @@
   {},
   IsSignedOutMiddlewareLocals & Partial<IsSignedInMiddlewareLocals>
 >;
-=======
-export default (app: Courselore): void => {
-  if (app.locals.options.demonstration)
-    app.post<{}, any, {}, {}, BaseMiddlewareLocals>(
-      "/demonstration-data",
-      asyncHandler(async (req, res) => {
-        const password = await argon2.hash(
-          "courselore",
-          app.locals.options.argon2
-        );
-        const avatarIndices = lodash.shuffle(lodash.range(250));
-        const [demonstrationUser, ...users] = lodash.times(151, () => {
-          const name = casual.full_name;
-          const biographySource = casual.sentences(lodash.random(5, 7));
-          const isEmailNotificationsForNone = Math.random() < 0.1;
-          const isEmailNotificationsForMentions =
-            !isEmailNotificationsForNone && Math.random() < 0.8;
-          const isEmailNotificationsForMessagesInConversationsInWhichYouParticipated =
-            !isEmailNotificationsForNone && Math.random() < 0.8;
-          const isEmailNotificationsForMessagesInConversationsYouStarted =
-            isEmailNotificationsForMessagesInConversationsInWhichYouParticipated ||
-            (!isEmailNotificationsForNone && Math.random() < 0.8);
-          return app.locals.database.get<{
-            id: number;
-            email: string;
-            name: string;
-          }>(
-            sql`
-              INSERT INTO "users" (
-                "createdAt",
-                "lastSeenOnlineAt",
-                "reference",
-                "email",
-                "password",
-                "emailVerifiedAt",
-                "name",
-                "nameSearch",
-                "avatar",
-                "avatarlessBackgroundColor",
-                "biographySource",
-                "biographyPreprocessed",
-                "emailNotificationsForAllMessagesAt",
-                "emailNotificationsForMentionsAt",
-                "emailNotificationsForMessagesInConversationsInWhichYouParticipatedAt",
-                "emailNotificationsForMessagesInConversationsYouStartedAt",
-                "emailNotificationsDigestsFrequency"
-              )
-              VALUES (
-                ${new Date().toISOString()},
-                ${new Date(
-                  Date.now() -
-                    (Math.random() < 0.5
-                      ? 0
-                      : lodash.random(0, 5 * 60 * 60 * 1000))
-                ).toISOString()},
-                ${cryptoRandomString({ length: 20, type: "numeric" })},
-                ${`${slugify(name)}--${cryptoRandomString({
-                  length: 5,
-                  type: "numeric",
-                })}@courselore.org`},
-                ${password},
-                ${new Date().toISOString()},
-                ${name},
-                ${html`${name}`},
-                ${
-                  Math.random() < 0.6
-                    ? `https://${
-                        app.locals.options.host
-                      }/node_modules/fake-avatars/avatars/${avatarIndices.shift()}.png`
-                    : null
-                },
-                ${lodash.sample(userAvatarlessBackgroundColors)},
-                ${biographySource},
-                ${
-                  app.locals.partials.content({
-                    req,
-                    res,
-                    type: "source",
-                    content: biographySource,
-                  }).preprocessed
-                },
-                ${
-                  isEmailNotificationsForMentions &&
-                  isEmailNotificationsForMessagesInConversationsInWhichYouParticipated &&
-                  isEmailNotificationsForMessagesInConversationsYouStarted &&
-                  Math.random() < 0.3
-                    ? new Date().toISOString()
-                    : null
-                },
-                ${
-                  isEmailNotificationsForMentions
-                    ? new Date().toISOString()
-                    : null
-                },
-                ${
-                  isEmailNotificationsForMessagesInConversationsInWhichYouParticipated
-                    ? new Date().toISOString()
-                    : null
-                },
-                ${
-                  isEmailNotificationsForMessagesInConversationsYouStarted
-                    ? new Date().toISOString()
-                    : null
-                },
-                ${
-                  (isEmailNotificationsForMentions ||
-                    isEmailNotificationsForMessagesInConversationsInWhichYouParticipated ||
-                    isEmailNotificationsForMessagesInConversationsYouStarted) &&
-                  Math.random() < 0.9
-                    ? lodash.sample(userEmailNotificationsDigestsFrequencies)
-                    : null
-                }
-              )
-              RETURNING *
-            `
-          )!;
-        });
-
-        const year = new Date().getFullYear().toString();
-        const month = new Date().getMonth() + 1;
-        const term = month < 4 || month > 9 ? "Spring" : "Fall";
-        const institution = "Johns Hopkins University";
-        for (const {
-          name,
-          code,
-          courseRole: courseRole,
-          accentColor,
-          enrollmentsUsers,
-          isArchived,
-        } of [
-          {
-            name: "Principles of Programming Languages",
-            code: "CS 601.426",
-            courseRole: courseRoles[1],
-            accentColor: enrollmentAccentColors[0],
-            enrollmentsUsers: users.slice(1, 101),
-          },
-          {
-            name: "Pharmacology",
-            code: "MD 401.324",
-            courseRole: courseRoles[0],
-            accentColor: enrollmentAccentColors[1],
-            enrollmentsUsers: users.slice(25, 125),
-          },
-          {
-            name: "Object-Oriented Software Engineering",
-            code: "EN 601.421",
-            courseRole: courseRoles[1],
-            accentColor: enrollmentAccentColors[2],
-            enrollmentsUsers: users.slice(51, 151),
-            isArchived: true,
-          },
-        ].reverse()) {
-          const course = app.locals.database.get<{
-            id: number;
-            nextConversationReference: number;
-          }>(
-            sql`
-              INSERT INTO "courses" (
-                "createdAt",
-                "reference",
-                "archivedAt",
-                "name",
-                "year",
-                "term",
-                "institution",
-                "code",      
-                "nextConversationReference"
-              )
-              VALUES (
-                ${new Date().toISOString()},
-                ${cryptoRandomString({ length: 10, type: "numeric" })},
-                ${isArchived ? new Date().toISOString() : null},
-                ${name},
-                ${year},
-                ${term},
-                ${institution},
-                ${code},
-                ${lodash.random(30, 50)}
-              )
-              RETURNING *
-            `
-          )!;
-
-          const enrollment = app.locals.database.get<{
-            id: number;
-            courseRole: CourseRole;
-          }>(
-            sql`
-              INSERT INTO "enrollments" ("createdAt", "user", "course", "reference", "courseRole", "accentColor")
-              VALUES (
-                ${new Date().toISOString()},
-                ${demonstrationUser.id},
-                ${course.id},
-                ${cryptoRandomString({ length: 10, type: "numeric" })},
-                ${courseRole},
-                ${accentColor}
-              )
-              RETURNING *
-            `
-          )!;
->>>>>>> 7b462bc9
 
 export default (app: Courselore): void => {
   if (app.locals.options.demonstration) {
@@ -265,103 +62,103 @@
           name: string;
         }>(
           sql`
-                INSERT INTO "users" (
-                  "createdAt",
-                  "lastSeenOnlineAt",
-                  "reference",
-                  "email",
-                  "password",
-                  "emailVerifiedAt",
-                  "name",
-                  "nameSearch",
-                  "avatar",
-                  "avatarlessBackgroundColor",
-                  "biographySource",
-                  "biographyPreprocessed",
-                  "systemRole",
-                  "emailNotificationsForAllMessagesAt",
-                  "emailNotificationsForMentionsAt",
-                  "emailNotificationsForMessagesInConversationsInWhichYouParticipatedAt",
-                  "emailNotificationsForMessagesInConversationsYouStartedAt",
-                  "emailNotificationsDigestsFrequency"
-                )
-                VALUES (
-                  ${new Date().toISOString()},
-                  ${new Date(
-                    Date.now() -
-                      (Math.random() < 0.5
-                        ? 0
-                        : lodash.random(0, 5 * 60 * 60 * 1000))
-                  ).toISOString()},
-                  ${cryptoRandomString({ length: 20, type: "numeric" })},
-                  ${`${slugify(name)}--${cryptoRandomString({
-                    length: 5,
-                    type: "numeric",
-                  })}@courselore.org`},
-                  ${password},
-                  ${new Date().toISOString()},
-                  ${name},
-                  ${html`${name}`},
-                  ${
-                    Math.random() < 0.6
-                      ? `${
-                          app.locals.options.baseURL
-                        }/node_modules/fake-avatars/avatars/${avatarIndices.shift()}.png`
-                      : null
-                  },
-                  ${lodash.sample(userAvatarlessBackgroundColors)},
-                  ${biographySource},
-                  ${
-                    app.locals.partials.content({
-                      req,
-                      res,
-                      type: "source",
-                      content: biographySource,
-                    }).preprocessed
-                  },
-                  ${
-                    !includeAdmins
-                      ? "none"
-                      : userIndex === 0 || Math.random() < 0.1
-                      ? "administrator"
-                      : Math.random() < 0.3
-                      ? "staff"
-                      : "none"
-                  },
-                  ${
-                    isEmailNotificationsForMentions &&
-                    isEmailNotificationsForMessagesInConversationsInWhichYouParticipated &&
-                    isEmailNotificationsForMessagesInConversationsYouStarted &&
-                    Math.random() < 0.3
-                      ? new Date().toISOString()
-                      : null
-                  },
-                  ${
-                    isEmailNotificationsForMentions
-                      ? new Date().toISOString()
-                      : null
-                  },
-                  ${
-                    isEmailNotificationsForMessagesInConversationsInWhichYouParticipated
-                      ? new Date().toISOString()
-                      : null
-                  },
-                  ${
-                    isEmailNotificationsForMessagesInConversationsYouStarted
-                      ? new Date().toISOString()
-                      : null
-                  },
-                  ${
-                    (isEmailNotificationsForMentions ||
-                      isEmailNotificationsForMessagesInConversationsInWhichYouParticipated ||
-                      isEmailNotificationsForMessagesInConversationsYouStarted) &&
-                    Math.random() < 0.9
-                      ? lodash.sample(userEmailNotificationsDigestsFrequencies)
-                      : null
-                  }
-                )
-                RETURNING *
-              `
+            INSERT INTO "users" (
+              "createdAt",
+              "lastSeenOnlineAt",
+              "reference",
+              "email",
+              "password",
+              "emailVerifiedAt",
+              "name",
+              "nameSearch",
+              "avatar",
+              "avatarlessBackgroundColor",
+              "biographySource",
+              "biographyPreprocessed",
+              "systemRole",
+              "emailNotificationsForAllMessagesAt",
+              "emailNotificationsForMentionsAt",
+              "emailNotificationsForMessagesInConversationsInWhichYouParticipatedAt",
+              "emailNotificationsForMessagesInConversationsYouStartedAt",
+              "emailNotificationsDigestsFrequency"
+            )
+            VALUES (
+              ${new Date().toISOString()},
+              ${new Date(
+                Date.now() -
+                  (Math.random() < 0.5
+                    ? 0
+                    : lodash.random(0, 5 * 60 * 60 * 1000))
+              ).toISOString()},
+              ${cryptoRandomString({ length: 20, type: "numeric" })},
+              ${`${slugify(name)}--${cryptoRandomString({
+                length: 5,
+                type: "numeric",
+              })}@courselore.org`},
+              ${password},
+              ${new Date().toISOString()},
+              ${name},
+              ${html`${name}`},
+              ${
+                Math.random() < 0.6
+                  ? `${
+                      app.locals.options.baseURL
+                    }/node_modules/fake-avatars/avatars/${avatarIndices.shift()}.png`
+                  : null
+              },
+              ${lodash.sample(userAvatarlessBackgroundColors)},
+              ${biographySource},
+              ${
+                app.locals.partials.content({
+                  req,
+                  res,
+                  type: "source",
+                  content: biographySource,
+                }).preprocessed
+              },
+              ${
+                !includeAdmins
+                  ? "none"
+                  : userIndex === 0 || Math.random() < 0.1
+                  ? "administrator"
+                  : Math.random() < 0.3
+                  ? "staff"
+                  : "none"
+              },
+              ${
+                isEmailNotificationsForMentions &&
+                isEmailNotificationsForMessagesInConversationsInWhichYouParticipated &&
+                isEmailNotificationsForMessagesInConversationsYouStarted &&
+                Math.random() < 0.3
+                  ? new Date().toISOString()
+                  : null
+              },
+              ${
+                isEmailNotificationsForMentions
+                  ? new Date().toISOString()
+                  : null
+              },
+              ${
+                isEmailNotificationsForMessagesInConversationsInWhichYouParticipated
+                  ? new Date().toISOString()
+                  : null
+              },
+              ${
+                isEmailNotificationsForMessagesInConversationsYouStarted
+                  ? new Date().toISOString()
+                  : null
+              },
+              ${
+                (isEmailNotificationsForMentions ||
+                  isEmailNotificationsForMessagesInConversationsInWhichYouParticipated ||
+                  isEmailNotificationsForMessagesInConversationsYouStarted) &&
+                Math.random() < 0.9
+                  ? lodash.sample(userEmailNotificationsDigestsFrequencies)
+                  : null
+              }
+            )
+            RETURNING *
+          `
         )!;
       });
       const demonstrationUser = res.locals.user ?? users.shift()!;
@@ -817,7 +614,6 @@
           res,
           userId: demonstrationUser.id,
         });
-<<<<<<< HEAD
 
       app.locals.helpers.Flash.set({
         req,
@@ -831,7 +627,7 @@
           their password is “courselore”.
         `,
       });
-      res.redirect(303, app.locals.options.baseURL);
+      res.redirect(303, `https://${app.locals.options.host}`);
     });
 
     app.post<{}, any, {}, {}, IsSignedOutMiddlewareLocals>(
@@ -844,22 +640,6 @@
       "/demonstration-data",
       ...app.locals.middlewares.isSignedIn,
       (req, res, next) => app.locals.handlers.demonstration(req, res, next)
-=======
-        app.locals.helpers.Flash.set({
-          req,
-          res,
-          theme: "green",
-          content: html`
-            Demonstration data including users, courses, conversations, and so
-            forth, have been created and you’ve been signed in as a
-            demonstration user to give you a better idea of what Courselore
-            looks like in use. If you wish to sign in as another one of the
-            demonstration users, their password is “courselore”.
-          `,
-        });
-        res.redirect(303, `https://${app.locals.options.host}`);
-      })
->>>>>>> 7b462bc9
     );
   }
 
