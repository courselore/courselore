--- conflicted
+++ resolved
@@ -499,7 +499,6 @@
                                     width: 100%;
                                   `)}"
                                 >
-<<<<<<< HEAD
                                   <i class="bi bi-easel-fill"></i>
                                   Create Demonstration Data
                                 </button>
@@ -513,66 +512,6 @@
                       <i class="bi bi-easel"></i>
                       Demonstration Mode
                     </button>
-=======
-                                  <p>
-                                    This Courselore installation is running in
-                                    demonstration mode and must not be used for
-                                    real courses. Any data may be lost,
-                                    including users, courses, invitations,
-                                    conversations, messages, and so forth.
-                                    Emails aren’t delivered. You may create
-                                    demonstration data to give you a better idea
-                                    of what Courselore looks like in use.
-                                  </p>
-                                  <form
-                                    method="POST"
-                                    action="https://${app.locals.options
-                                      .host}/demonstration-data"
-                                  >
-                                    <input
-                                      type="hidden"
-                                      name="_csrf"
-                                      value="${req.csrfToken()}"
-                                    />
-                                    <button
-                                      class="button button--blue"
-                                      css="${res.locals.css(css`
-                                        width: 100%;
-                                      `)}"
-                                    >
-                                      <i class="bi bi-easel-fill"></i>
-                                      Create Demonstration Data
-                                    </button>
-                                  </form>
-                                </div>
-                              `
-                            )},
-                          });
-                        `}"
-                      >
-                        <i class="bi bi-easel"></i>
-                        Demonstration Mode
-                      </button>
-                    </div>
-                    $${process.env.NODE_ENV !== "production"
-                      ? html`
-                          <form
-                            method="DELETE"
-                            action="https://${app.locals.options.host}/turn-off"
-                          >
-                            <input
-                              type="hidden"
-                              name="_csrf"
-                              value="${req.csrfToken()}"
-                            />
-                            <button class="button button--transparent">
-                              <i class="bi bi-power"></i>
-                              Turn off
-                            </button>
-                          </form>
-                        `
-                      : html``}
->>>>>>> 7b462bc9
                   </div>
                 `);
 
@@ -2728,12 +2667,11 @@
                             <i class="bi bi-journal-arrow-down"></i>
                             Enroll in an Existing Course
                           </button>
-<<<<<<< HEAD
                           $${res.locals.canCreateCourses
                             ? html`
                                 <a
-                                  href="${app.locals.options
-                                    .baseURL}/courses/new"
+                                  href="https://${app.locals.options
+                                    .host}/courses/new"
                                   class="dropdown--menu--item button button--transparent"
                                 >
                                   <i class="bi bi-journal-plus"></i>
@@ -2741,16 +2679,6 @@
                                 </a>
                               `
                             : html``}
-=======
-                          <a
-                            href="https://${app.locals.options
-                              .host}/courses/new"
-                            class="dropdown--menu--item button button--transparent"
-                          >
-                            <i class="bi bi-journal-plus"></i>
-                            Create a New Course
-                          </a>
->>>>>>> 7b462bc9
                         </div>
                       </div>
                     `
